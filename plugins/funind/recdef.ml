(************************************************************************)
(*  v      *   The Coq Proof Assistant  /  The Coq Development Team     *)
(* <O___,, *   INRIA - CNRS - LIX - LRI - PPS - Copyright 1999-2016     *)
(*   \VV/  **************************************************************)
(*    //   *      This file is distributed under the terms of the       *)
(*         *       GNU Lesser General Public License Version 2.1        *)
(************************************************************************)

open Term
open Vars
open Namegen
open Environ
open Entries
open Pp
open Names
open Libnames
open Globnames
open Nameops
open Errors
open Util
open Tacticals
open Tacmach
open Tactics
open Nametab
open Declare
open Decl_kinds
open Tacred
open Proof_type
open Pfedit
open Glob_term
open Pretyping
open Termops
open Constrintern
open Misctypes
open Genredexpr

open Equality
open Auto
open Eauto

open Indfun_common
open Sigma.Notations
open Context.Rel.Declaration


(* Ugly things which should not be here *)

let coq_constant m s =
  Coqlib.coq_constant "RecursiveDefinition" m s

let arith_Nat = ["Arith";"PeanoNat";"Nat"]
let arith_Lt = ["Arith";"Lt"]

let coq_init_constant s =
  Coqlib.gen_constant_in_modules "RecursiveDefinition" Coqlib.init_modules s

let find_reference sl s =
  let dp = Names.DirPath.make (List.rev_map Id.of_string sl) in
  locate (make_qualid dp (Id.of_string s))

let declare_fun f_id kind ?(ctx=Univ.UContext.empty) value =
  let ce = definition_entry ~univs:ctx value (*FIXME *) in
    ConstRef(declare_constant f_id (DefinitionEntry ce, kind));;

let defined () = Lemmas.save_proof (Vernacexpr.(Proved (Transparent,None)))

let def_of_const t =
   match (kind_of_term t) with
    Const sp ->
      (try (match constant_opt_value_in (Global.env ()) sp with
             | Some c -> c
	     | _ -> raise Not_found)
       with Not_found ->
	 anomaly (str "Cannot find definition of constant " ++
		    (Id.print (Label.to_id (con_label (fst sp)))))
      )
     |_ -> assert false

let type_of_const t =
   match (kind_of_term t) with
    Const sp -> Typeops.type_of_constant (Global.env()) sp
    |_ -> assert false

let constr_of_global x = 
  fst (Universes.unsafe_constr_of_global x)

let constant sl s = constr_of_global (find_reference sl s)

let const_of_ref = function
    ConstRef kn -> kn
  | _ -> anomaly (Pp.str "ConstRef expected")


let nf_zeta env =
  Reductionops.clos_norm_flags  (Closure.RedFlags.mkflags [Closure.RedFlags.fZETA])
    env
    Evd.empty


let nf_betaiotazeta = (* Reductionops.local_strong Reductionops.whd_betaiotazeta  *)
  let clos_norm_flags flgs env sigma t =
    Closure.norm_val (Closure.create_clos_infos flgs env) (Closure.inject (Reductionops.nf_evar sigma t)) in
  clos_norm_flags Closure.betaiotazeta  Environ.empty_env Evd.empty






(* Generic values *)
let pf_get_new_ids idl g =
  let ids = pf_ids_of_hyps g in
  List.fold_right
    (fun id acc -> next_global_ident_away id (acc@ids)::acc)
    idl
    []

let compute_renamed_type gls c =
  rename_bound_vars_as_displayed (*no avoid*) [] (*no rels*) []
    (pf_unsafe_type_of gls c)
let h'_id = Id.of_string "h'"
let teq_id = Id.of_string "teq"
let ano_id = Id.of_string "anonymous"
let x_id = Id.of_string "x"
let k_id = Id.of_string "k"
let v_id = Id.of_string "v"
let def_id = Id.of_string "def"
let p_id = Id.of_string "p"
let rec_res_id = Id.of_string "rec_res";;
let lt = function () -> (coq_init_constant "lt")
let le = function () -> (coq_init_constant "le")
let ex = function () -> (coq_init_constant "ex")
let nat = function () -> (coq_init_constant "nat")
let iter_ref () =  
  try find_reference ["Recdef"] "iter" 
  with Not_found -> error "module Recdef not loaded"
let iter = function () -> (constr_of_global (delayed_force iter_ref))
let eq = function () -> (coq_init_constant "eq")
let le_lt_SS = function () -> (constant ["Recdef"] "le_lt_SS")
let le_lt_n_Sm = function () -> (coq_constant arith_Lt "le_lt_n_Sm")
let le_trans = function () -> (coq_constant arith_Nat "le_trans")
let le_lt_trans = function () -> (coq_constant arith_Nat "le_lt_trans")
let lt_S_n = function () -> (coq_constant arith_Lt "lt_S_n")
let le_n = function () -> (coq_init_constant "le_n")
let coq_sig_ref = function () -> (find_reference ["Coq";"Init";"Specif"] "sig")
let coq_O = function () -> (coq_init_constant "O")
let coq_S = function () -> (coq_init_constant "S")
let lt_n_O = function () -> (coq_constant arith_Nat "nlt_0_r")
let max_ref = function () -> (find_reference ["Recdef"] "max")
let max_constr = function () -> (constr_of_global (delayed_force max_ref))
let coq_conj = function () -> find_reference Coqlib.logic_module_name "conj"

let f_S t = mkApp(delayed_force coq_S, [|t|]);;

let rec n_x_id ids n =
  if Int.equal n 0 then []
  else let x = next_ident_away_in_goal x_id ids in
          x::n_x_id (x::ids) (n-1);;


let simpl_iter clause =
  reduce
    (Lazy
       {rBeta=true;rIota=true;rZeta= true; rDelta=false;
        rConst = [ EvalConstRef (const_of_ref (delayed_force iter_ref))]})
    clause

(* Others ugly things ... *)
let (value_f:constr list -> global_reference -> constr) =
  fun al fterm ->
    let d0 = Loc.ghost in
    let rev_x_id_l =
      (
	List.fold_left
	  (fun x_id_l _ ->
	     let x_id = next_ident_away_in_goal x_id x_id_l in
	     x_id::x_id_l
	  )
	  []
	  al
      )
    in
    let context = List.map
      (fun (x, c) -> LocalAssum (Name x, c)) (List.combine rev_x_id_l (List.rev al))
    in
    let env = Environ.push_rel_context context (Global.env ()) in
    let glob_body =
      GCases
	(d0,RegularStyle,None,
	 [GApp(d0, GRef(d0,fterm,None), List.rev_map (fun x_id -> GVar(d0, x_id)) rev_x_id_l),
	  (Anonymous,None)],
	 [d0, [v_id], [PatCstr(d0,(destIndRef
				     (delayed_force coq_sig_ref),1),
			       [PatVar(d0, Name v_id);
				PatVar(d0, Anonymous)],
			       Anonymous)],
	  GVar(d0,v_id)])
    in
    let body = fst (understand env (Evd.from_env env) glob_body)(*FIXME*) in
    it_mkLambda_or_LetIn body context

let (declare_f : Id.t -> logical_kind -> constr list -> global_reference -> global_reference) =
  fun f_id kind input_type fterm_ref ->
    declare_fun f_id kind (value_f input_type fterm_ref);;



(* Debugging mechanism *)
let debug_queue = Stack.create ()

let print_debug_queue b e = 
  if  not (Stack.is_empty debug_queue) 
  then
    begin
      let lmsg,goal = Stack.pop debug_queue in 
      if b then 
	Feedback.msg_debug (hov 1 (lmsg ++ (str " raised exception " ++ Errors.print e) ++ str " on goal" ++ fnl() ++ goal))
      else
	begin
	  Feedback.msg_debug (hov 1 (str " from " ++ lmsg ++ str " on goal"++fnl() ++ goal));
	end;
      (* print_debug_queue false e; *)
    end

let observe strm =
  if do_observe ()
  then Feedback.msg_debug strm
  else ()


let do_observe_tac s tac g = 
  let goal = Printer.pr_goal g in
  let lmsg = (str "recdef : ") ++ s in 
  observe (s++fnl());
  Stack.push (lmsg,goal) debug_queue;
  try 
    let v = tac g in 
    ignore(Stack.pop debug_queue);
    v
  with reraise ->
    let reraise = Errors.push reraise in
    if not (Stack.is_empty debug_queue)
    then print_debug_queue true (fst (Cerrors.process_vernac_interp_error reraise));
    iraise reraise

let observe_tac s tac g =
  if do_observe ()
  then do_observe_tac s tac g
  else tac g


let observe_tclTHENLIST s tacl =
  if do_observe ()
  then
    let rec aux n = function
      | [] -> tclIDTAC
      | [tac] -> observe_tac (s ++ spc () ++ int n) tac
      | tac::tacl -> observe_tac (s ++ spc () ++ int n) (tclTHEN tac (aux (succ n) tacl))
    in
    aux 0 tacl
  else tclTHENLIST tacl
	   
(* Conclusion tactics *)

(* The boolean value is_mes expresses that the termination is expressed
  using a measure function instead of a well-founded relation. *)
let tclUSER tac is_mes l g =
  let clear_tac =
    match l with
      | None -> tclIDTAC
      | Some l -> tclMAP (fun id -> tclTRY (Proofview.V82.of_tactic (clear [id]))) (List.rev l)
  in
  observe_tclTHENLIST (str "tclUSER1")
    [
      clear_tac;
      if is_mes
      then observe_tclTHENLIST (str "tclUSER2")
        [
	  Proofview.V82.of_tactic (unfold_in_concl [(Locus.AllOccurrences, evaluable_of_global_reference
            (delayed_force Indfun_common.ltof_ref))]);
         tac
	 ]
      else tac
    ]
    g

let tclUSER_if_not_mes concl_tac is_mes names_to_suppress =
  if is_mes
  then tclCOMPLETE (fun gl -> Proofview.V82.of_tactic (Simple.apply (delayed_force well_founded_ltof)) gl)
  else (* tclTHEN (Simple.apply (delayed_force acc_intro_generator_function) ) *) (tclUSER concl_tac is_mes names_to_suppress)



  

(* Traveling term.
   Both definitions of [f_terminate] and [f_equation] use the same generic 
   traveling mechanism.
*)

(* [check_not_nested forbidden e] checks that [e] does not contains any variable 
   of [forbidden]
*)
let check_not_nested forbidden e =
  let rec check_not_nested e =  
    match kind_of_term e with 
      | Rel _ -> ()
      | Var x ->
        if Id.List.mem x forbidden
        then errorlabstrm "Recdef.check_not_nested"
               (str "check_not_nested: failure " ++ pr_id x)
      | Meta _ | Evar _ | Sort _ -> ()
      | Cast(e,_,t) -> check_not_nested e;check_not_nested t
      | Prod(_,t,b) -> check_not_nested t;check_not_nested b
      | Lambda(_,t,b) -> check_not_nested t;check_not_nested b
      | LetIn(_,v,t,b) -> check_not_nested t;check_not_nested b;check_not_nested v
      | App(f,l) -> check_not_nested f;Array.iter check_not_nested l
      | Proj (p,c) -> check_not_nested c
      | Const _ -> ()
      | Ind _ -> ()
      | Construct _ -> ()
      | Case(_,t,e,a) -> 
	check_not_nested t;check_not_nested e;Array.iter check_not_nested a
      | Fix _ -> error "check_not_nested : Fix"
      | CoFix _ -> error "check_not_nested : Fix"
  in
  try 
    check_not_nested e 
  with UserError(_,p) -> 
    errorlabstrm "_" (str "on expr : " ++ Printer.pr_lconstr e ++ str " " ++ p)

(* ['a info] contains the local information for traveling *)
type 'a infos = 
    { nb_arg : int; (* function number of arguments *)
      concl_tac : tactic; (* final tactic to finish proofs *)
      rec_arg_id : Id.t; (*name of the declared recursive argument *)
      is_mes : bool; (* type of recursion *)
      ih : Id.t; (* induction hypothesis name *)
      f_id : Id.t;  (* function name *)
      f_constr : constr;  (* function term *)
      f_terminate : constr; (* termination proof term *)
      func : global_reference; (* functional reference *)
      info : 'a;
      is_main_branch : bool; (* on the main branch or on a matched expression *)
      is_final : bool; (* final first order term or not *)
      values_and_bounds : (Id.t*Id.t) list; 
      eqs : Id.t list; 
      forbidden_ids : Id.t list;
      acc_inv : constr lazy_t;
      acc_id : Id.t;
      args_assoc : ((constr list)*constr) list;
    }


type ('a,'b) journey_info_tac = 
    'a -> (* the arguments of the constructor *)
    'b infos -> (* infos of the caller *)
    ('b infos -> tactic) -> (* the continuation tactic of the caller *)
    'b infos -> (* argument of the tactic *)
    tactic
       
(* journey_info : specifies the actions to do on the different term constructors during the traveling of the term
*)
type journey_info = 
    { letiN : ((Name.t*constr*types*constr),constr) journey_info_tac;
      lambdA : ((Name.t*types*constr),constr) journey_info_tac;
      casE : ((constr infos -> tactic) -> constr infos -> tactic) -> 
	((case_info * constr * constr * constr array),constr) journey_info_tac;
      otherS : (unit,constr) journey_info_tac;
      apP : (constr*(constr list),constr) journey_info_tac;
      app_reC : (constr*(constr list),constr) journey_info_tac;
      message : string
    }

	       

let rec add_vars forbidden e = 
  match kind_of_term e with 
    | Var x -> x::forbidden 
    | _ -> fold_constr add_vars forbidden e 


let treat_case forbid_new_ids to_intros finalize_tac nb_lam e infos : tactic = 
  fun g -> 
    let rev_context,b = decompose_lam_n nb_lam e in 
    let ids = List.fold_left (fun acc (na,_) -> 	
      let pre_id = 
	match na with 
	  | Name x -> x 
	  | Anonymous -> ano_id 
      in
      pre_id::acc
    ) [] rev_context in 
    let rev_ids = pf_get_new_ids (List.rev ids) g in 
    let new_b = substl (List.map mkVar rev_ids) b in 
    observe_tclTHENLIST (str "treat_case1") 
      [
	h_intros (List.rev rev_ids);
	Proofview.V82.of_tactic (intro_using teq_id);
	onLastHypId (fun heq -> 
	  observe_tclTHENLIST (str "treat_case2")[
	    Proofview.V82.of_tactic (clear to_intros);
	    h_intros to_intros;
	    (fun g' -> 
	      let ty_teq = pf_unsafe_type_of g' (mkVar heq) in
	      let teq_lhs,teq_rhs =
		let _,args = try destApp ty_teq with DestKO -> assert false in
		args.(1),args.(2)
	      in
	      let new_b' = Termops.replace_term teq_lhs teq_rhs new_b in 
	      let new_infos = {
		infos with 
		  info = new_b';
		  eqs = heq::infos.eqs;
		  forbidden_ids = 
		  if forbid_new_ids 
		  then add_vars infos.forbidden_ids new_b'
		  else infos.forbidden_ids
	      } in 
	      finalize_tac new_infos g' 
	    )
	  ]
	)
      ] g

let rec travel_aux jinfo continuation_tac (expr_info:constr infos) =
  match kind_of_term expr_info.info with 
    | CoFix _ | Fix _ -> error "Function cannot treat local fixpoint or cofixpoint"
    | Proj _ -> error "Function cannot treat projections"
    | LetIn(na,b,t,e) -> 
      begin
	let new_continuation_tac = 
	  jinfo.letiN (na,b,t,e) expr_info continuation_tac
	in
	travel jinfo new_continuation_tac 
	  {expr_info with info = b; is_final=false}
      end
    | Rel _ -> anomaly (Pp.str "Free var in goal conclusion !")
    | Prod _ -> 
      begin
	try
	  check_not_nested (expr_info.f_id::expr_info.forbidden_ids) expr_info.info;
	  jinfo.otherS () expr_info continuation_tac expr_info
	with e when Errors.noncritical e ->
	  errorlabstrm "Recdef.travel" (str "the term " ++ Printer.pr_lconstr expr_info.info ++ str " can not contain a recursive call to " ++ pr_id expr_info.f_id)
      end
    | Lambda(n,t,b) -> 
      begin
	try
	  check_not_nested (expr_info.f_id::expr_info.forbidden_ids) expr_info.info;
	  jinfo.otherS () expr_info continuation_tac expr_info
	with e when Errors.noncritical e ->
	  errorlabstrm "Recdef.travel" (str "the term " ++ Printer.pr_lconstr expr_info.info ++ str " can not contain a recursive call to " ++ pr_id expr_info.f_id)
      end
    | Case(ci,t,a,l) -> 
      begin
	let continuation_tac_a = 
	  jinfo.casE 
	    (travel jinfo) (ci,t,a,l) 
	    expr_info continuation_tac in 
	travel 
	  jinfo continuation_tac_a 
	  {expr_info with info = a; is_main_branch = false; 
	    is_final = false}
      end
    | App _ -> 
      let f,args = decompose_app expr_info.info in 
      if eq_constr f (expr_info.f_constr) 
      then jinfo.app_reC (f,args) expr_info continuation_tac expr_info 
      else
      begin
	match kind_of_term f with 
	  | App _ -> assert false (* f is coming from a decompose_app *)
	  | Const _ | Construct _ | Rel _ | Evar _ | Meta _  | Ind _ 
	  | Sort _ | Prod _ | Var _ -> 
	    let new_infos = {expr_info with info=(f,args)} in 
	    let new_continuation_tac = 
	      jinfo.apP (f,args) expr_info continuation_tac in 
	    travel_args jinfo
	      expr_info.is_main_branch new_continuation_tac new_infos
	  | Case _ ->  errorlabstrm "Recdef.travel" (str "the term " ++ Printer.pr_lconstr expr_info.info ++ str " can not contain an applied match (See Limitation in Section 2.3 of refman)")
	  | _ -> anomaly (Pp.str "travel_aux : unexpected "++ Printer.pr_lconstr expr_info.info)
      end
    | Cast(t,_,_) -> travel jinfo continuation_tac {expr_info with info=t}
    | Const _ | Var _ | Meta _ | Evar _ | Sort _ | Construct _ | Ind _ ->
      let new_continuation_tac = 
	jinfo.otherS () expr_info continuation_tac in
      new_continuation_tac expr_info
and travel_args jinfo is_final continuation_tac infos = 
  let (f_args',args) = infos.info in 
  match args with 
    | [] -> 
      continuation_tac {infos with info = f_args'; is_final = is_final}
    | arg::args' -> 
      let new_continuation_tac new_infos = 
	let new_arg = new_infos.info in 
	travel_args jinfo is_final
	  continuation_tac
	  {new_infos with info = (mkApp(f_args',[|new_arg|]),args')}
      in
      travel jinfo new_continuation_tac 
	{infos with info=arg;is_final=false} 
and travel jinfo continuation_tac expr_info = 
  observe_tac 
    (str jinfo.message ++ Printer.pr_lconstr expr_info.info) 
    (travel_aux jinfo continuation_tac expr_info)

(* Termination proof *) 

let rec prove_lt hyple g = 
  begin
    try
      let (varx,varz) = match decompose_app (pf_concl g) with
        | _, x::z::_ when isVar x && isVar z -> x, z
        | _ -> assert false
      in
      let h =
	List.find (fun id ->
          match decompose_app (pf_unsafe_type_of g (mkVar id)) with
            | _, t::_ -> eq_constr t varx
            | _ -> false
	) hyple
      in
      let y =
	List.hd (List.tl (snd (decompose_app (pf_unsafe_type_of g (mkVar h))))) in
      observe_tclTHENLIST (str "prove_lt1")[
	Proofview.V82.of_tactic (apply (mkApp(le_lt_trans (),[|varx;y;varz;mkVar h|])));
	observe_tac (str "prove_lt") (prove_lt hyple)
      ]
    with Not_found -> 
      (
	(
	  observe_tclTHENLIST (str "prove_lt2")[
	    Proofview.V82.of_tactic (apply (delayed_force lt_S_n));
	    (observe_tac (str "assumption: " ++ Printer.pr_goal g) (Proofview.V82.of_tactic assumption))
	  ])
      )
  end
    g

let rec destruct_bounds_aux infos (bound,hyple,rechyps) lbounds g = 
  match lbounds with 
    | [] -> 
      let ids = pf_ids_of_hyps g in 
      let s_max = mkApp(delayed_force coq_S, [|bound|]) in 
      let k = next_ident_away_in_goal k_id ids in
      let ids = k::ids in
      let h' = next_ident_away_in_goal (h'_id) ids in
      let ids = h'::ids in
      let def = next_ident_away_in_goal def_id ids in
      observe_tclTHENLIST (str "destruct_bounds_aux1")[
	Proofview.V82.of_tactic (split (ImplicitBindings [s_max]));
	Proofview.V82.of_tactic (intro_then
	  (fun id -> 
            Proofview.V82.tactic begin
	    observe_tac (str "destruct_bounds_aux") 
	      (tclTHENS (Proofview.V82.of_tactic (simplest_case (mkVar id)))
		 [
		   observe_tclTHENLIST (str "")[Proofview.V82.of_tactic (intro_using h_id);
			       Proofview.V82.of_tactic (simplest_elim(mkApp(delayed_force lt_n_O,[|s_max|])));
			       Proofview.V82.of_tactic default_full_auto];
		   observe_tclTHENLIST (str "destruct_bounds_aux2")[
		     observe_tac (str "clearing k ") (Proofview.V82.of_tactic (clear [id]));
		     h_intros [k;h';def];
		     observe_tac (str "simple_iter") (Proofview.V82.of_tactic (simpl_iter Locusops.onConcl));
		     observe_tac (str "unfold functional")
		       (Proofview.V82.of_tactic (unfold_in_concl[(Locus.OnlyOccurrences [1],
					 evaluable_of_global_reference infos.func)]));
		     (
		       observe_tclTHENLIST (str "test")[
			 list_rewrite true
			   (List.fold_right 
			      (fun e acc -> (mkVar e,true)::acc)
			      infos.eqs
			      (List.map (fun e -> (e,true)) rechyps)
			   );
		      (* list_rewrite true *)
		      (*   (List.map (fun e -> (mkVar e,true)) infos.eqs) *)
		      (*   ; *)
			 
			 (observe_tac (str "finishing") 
			    (tclORELSE
			       (Proofview.V82.of_tactic intros_reflexivity)
			       (observe_tac (str "calling prove_lt") (prove_lt hyple))))])
		   ]
	      ]
	      )end))
	  ] g
      | (_,v_bound)::l -> 
      observe_tclTHENLIST (str "destruct_bounds_aux3")[
	Proofview.V82.of_tactic (simplest_elim (mkVar v_bound));
	Proofview.V82.of_tactic (clear [v_bound]);
	tclDO 2 (Proofview.V82.of_tactic intro);
	onNthHypId 1 
	  (fun p_hyp -> 
	    (onNthHypId 2 
	       (fun p ->  
		 observe_tclTHENLIST (str "destruct_bounds_aux4")[
		   Proofview.V82.of_tactic (simplest_elim 
		     (mkApp(delayed_force max_constr, [| bound; mkVar p|])));
		   tclDO 3 (Proofview.V82.of_tactic intro);
		   onNLastHypsId 3 (fun lids -> 
		     match lids with
		       [hle2;hle1;pmax] -> 
			 destruct_bounds_aux infos 
			   ((mkVar pmax),
			    hle1::hle2::hyple,(mkVar p_hyp)::rechyps) 
			   l 
		       | _ -> assert false) ;
		 ]
	       )
	    )
	  )
      ] g

let destruct_bounds infos = 
  destruct_bounds_aux infos (delayed_force coq_O,[],[]) infos.values_and_bounds

let terminate_app f_and_args expr_info continuation_tac infos = 
    if expr_info.is_final && expr_info.is_main_branch 
    then 
      observe_tclTHENLIST (str "terminate_app1")[
	continuation_tac infos;
	observe_tac (str "first split") 
	  (Proofview.V82.of_tactic (split (ImplicitBindings [infos.info])));
	observe_tac (str "destruct_bounds (1)") (destruct_bounds infos)
      ]
    else continuation_tac infos

let terminate_others _ expr_info continuation_tac infos = 
  if expr_info.is_final && expr_info.is_main_branch 
  then 
    observe_tclTHENLIST (str "terminate_others")[
	    continuation_tac infos;
      observe_tac (str "first split") 
	(Proofview.V82.of_tactic (split (ImplicitBindings [infos.info])));
      observe_tac (str "destruct_bounds") (destruct_bounds infos)
    ]
  else continuation_tac infos

let terminate_letin (na,b,t,e) expr_info continuation_tac info = 
  let new_e = subst1 info.info e in 
  let new_forbidden = 
    let forbid = 
      try 
	check_not_nested (expr_info.f_id::expr_info.forbidden_ids) b;
	true
      with e when Errors.noncritical e -> false
    in
    if forbid 
    then 
      match na with
	| Anonymous -> info.forbidden_ids
	| Name id -> id::info.forbidden_ids
    else info.forbidden_ids 
  in
  continuation_tac {info with info = new_e; forbidden_ids = new_forbidden} 

let pf_type c tac gl = 
  let evars, ty = Typing.type_of (pf_env gl) (project gl) c in
    tclTHEN (Refiner.tclEVARS evars) (tac ty) gl

let pf_typel l tac =
  let rec aux tys l =
    match l with
    | [] -> tac (List.rev tys)
    | hd :: tl -> pf_type hd (fun ty -> aux (ty::tys) tl)
  in aux [] l

(* This is like the previous one except that it also rewrite on all
  hypotheses except the ones given in the first argument.  All the
  modified hypotheses are generalized in the process and should be
  introduced back later; the result is the pair of the tactic and the
  list of hypotheses that have been generalized and cleared. *)
let mkDestructEq :
  Id.t list -> constr -> goal sigma -> tactic * Id.t list =
  fun not_on_hyp expr g ->
  let hyps = pf_hyps g in
  let to_revert =
    Util.List.map_filter
      (fun decl ->
        let open Context.Named.Declaration in
        let id = get_id decl in
        if Id.List.mem id not_on_hyp || not (Termops.occur_term expr (get_type decl))
        then None else Some id) hyps in
  let to_revert_constr = List.rev_map mkVar to_revert in
  let type_of_expr = pf_unsafe_type_of g expr in
  let new_hyps = mkApp(Lazy.force refl_equal, [|type_of_expr; expr|])::
           to_revert_constr in
    pf_typel new_hyps (fun _ ->
    observe_tclTHENLIST (str "mkDestructEq")
     [Proofview.V82.of_tactic (generalize new_hyps);
      (fun g2 ->
        let changefun patvars = { run = fun sigma ->
          let redfun = pattern_occs [Locus.AllOccurrencesBut [1], expr] in
          redfun.Reductionops.e_redfun (pf_env g2) sigma (pf_concl g2)
        } in
	Proofview.V82.of_tactic (change_in_concl None changefun) g2);
      Proofview.V82.of_tactic (simplest_case expr)]), to_revert


let terminate_case next_step (ci,a,t,l) expr_info continuation_tac infos g =
  let f_is_present =
    try
      check_not_nested (expr_info.f_id::expr_info.forbidden_ids) a;
      false
    with e when Errors.noncritical e ->
      true
  in
  let a' = infos.info in
  let new_info =
    {infos with
      info = mkCase(ci,t,a',l);
      is_main_branch = expr_info.is_main_branch;
      is_final = expr_info.is_final} in
  let destruct_tac,rev_to_thin_intro = 
    mkDestructEq [expr_info.rec_arg_id] a' g in 
  let to_thin_intro = List.rev rev_to_thin_intro in 
  observe_tac (str "treating cases (" ++ int (Array.length l) ++ str")" ++ spc () ++ Printer.pr_lconstr a') 
    (try
      (tclTHENS
	 destruct_tac
	 (List.map_i (fun i e -> observe_tac (str "do treat case") (treat_case f_is_present to_thin_intro (next_step continuation_tac) ci.ci_cstr_ndecls.(i) e new_info)) 0 (Array.to_list l)
	 ))
    with 
      | UserError("Refiner.thensn_tac3",_) 
      | UserError("Refiner.tclFAIL_s",_) ->
	(observe_tac (str "is computable " ++ Printer.pr_lconstr new_info.info) (next_step continuation_tac {new_info with info = nf_betaiotazeta new_info.info} )
	))
    g
    
let terminate_app_rec (f,args) expr_info continuation_tac _ = 
  List.iter (check_not_nested (expr_info.f_id::expr_info.forbidden_ids))
    args;
  begin
    try 
      let v = List.assoc_f (List.equal Constr.equal) args expr_info.args_assoc in
      let new_infos = {expr_info with info = v} in 
      observe_tclTHENLIST (str "terminate_app_rec")[
	continuation_tac new_infos;
	if expr_info.is_final && expr_info.is_main_branch 
	then
	  observe_tclTHENLIST (str "terminate_app_rec1")[ 
	    observe_tac (str "first split")
	      (Proofview.V82.of_tactic (split (ImplicitBindings [new_infos.info])));
	    observe_tac (str "destruct_bounds (3)")
	      (destruct_bounds new_infos)
	  ]
	else
	  tclIDTAC			       
      ]    
    with Not_found -> 
      observe_tac (str "terminate_app_rec not found") (tclTHENS
	(Proofview.V82.of_tactic (simplest_elim (mkApp(mkVar expr_info.ih,Array.of_list args))))
	[		
	  observe_tclTHENLIST (str "terminate_app_rec2")[
	    Proofview.V82.of_tactic (intro_using rec_res_id);
	    Proofview.V82.of_tactic intro;
	    onNthHypId 1 
	      (fun v_bound -> 
		(onNthHypId 2 
		   (fun v ->  
		     let new_infos = { expr_info with 
		       info = (mkVar v); 
		       values_and_bounds = 
			 (v,v_bound)::expr_info.values_and_bounds; 
		       args_assoc=(args,mkVar v)::expr_info.args_assoc
		     } in
		     observe_tclTHENLIST (str "terminate_app_rec3")[
		       continuation_tac new_infos;
		       if expr_info.is_final && expr_info.is_main_branch 
		       then
			 observe_tclTHENLIST (str "terminate_app_rec4")[ 
			   observe_tac (str "first split") 
			     (Proofview.V82.of_tactic (split (ImplicitBindings [new_infos.info])));
			   observe_tac (str "destruct_bounds (2)") 
			     (destruct_bounds new_infos)
			 ]
		       else
			 tclIDTAC			       
		     ]    
		   )
		)
	      )
	  ];
	  observe_tac (str "proving decreasing") (
	    tclTHENS (* proof of args < formal args *)
	      (Proofview.V82.of_tactic (apply (Lazy.force expr_info.acc_inv)))
	      [ 
		observe_tac (str "assumption") (Proofview.V82.of_tactic assumption);
		observe_tclTHENLIST (str "terminate_app_rec5")
		  [
		    tclTRY(list_rewrite true 
			     (List.map 
				(fun e -> mkVar e,true) 
				expr_info.eqs
			     )
		    );
		    tclUSER expr_info.concl_tac true 
		      (Some (
		      expr_info.ih::expr_info.acc_id::
			(fun (x,y) -> y) 
			(List.split expr_info.values_and_bounds)
		       )
		      );
		  ]
	      ])
	])
  end

let terminate_info = 
  { message = "prove_terminate with term ";
    letiN = terminate_letin;
    lambdA = (fun _ _ _ _ -> assert false);
    casE = terminate_case;
    otherS = terminate_others;
    apP = terminate_app;
    app_reC = terminate_app_rec;
  }

let prove_terminate = travel terminate_info


(* Equation proof *)

let equation_case next_step (ci,a,t,l) expr_info continuation_tac infos = 
  observe_tac (str "equation case") (terminate_case next_step (ci,a,t,l) expr_info continuation_tac infos)

let rec prove_le g = 
  let x,z = 
    let _,args = decompose_app (pf_concl g) in 
    (List.hd args,List.hd (List.tl args))
  in 
  tclFIRST[
    Proofview.V82.of_tactic assumption;
    Proofview.V82.of_tactic (apply (delayed_force le_n));
    begin
      try
	let matching_fun = 
	  pf_is_matching g
	    (Pattern.PApp(Pattern.PRef (reference_of_constr (le ())),[|Pattern.PVar (destVar x);Pattern.PMeta None|])) in 
	let (h,t) = List.find (fun (_,t) -> matching_fun t) (pf_hyps_types g)
	in 
	let y = 
	  let _,args = decompose_app t in 
	  List.hd (List.tl args)
	in 
	observe_tclTHENLIST (str "prove_le")[
	  Proofview.V82.of_tactic (apply(mkApp(le_trans (),[|x;y;z;mkVar h|])));
	  observe_tac (str "prove_le (rec)") (prove_le)
	] 
      with Not_found -> tclFAIL 0 (mt())
    end;
  ]
    g

let rec make_rewrite_list expr_info max = function 
  | [] -> tclIDTAC
  | (_,p,hp)::l -> 
    observe_tac (str "make_rewrite_list") (tclTHENS
      (observe_tac (str "rewrite heq on " ++ pr_id p ) (
	(fun g -> 
	  let t_eq = compute_renamed_type g (mkVar hp) in
	  let k,def =
	    let k_na,_,t = destProd t_eq in
	    let _,_,t  = destProd t in
	    let def_na,_,_ = destProd t in
	    Nameops.out_name k_na,Nameops.out_name def_na
	  in
	  Proofview.V82.of_tactic (general_rewrite_bindings false Locus.AllOccurrences
	    true (* dep proofs also: *) true 
	    (mkVar hp,
	     ExplicitBindings[Loc.ghost,NamedHyp def,
			      expr_info.f_constr;Loc.ghost,NamedHyp k,
			      (f_S max)]) false) g) )
      )
      [make_rewrite_list expr_info max l;
       observe_tclTHENLIST (str "make_rewrite_list")[ (* x < S max proof *)
	 Proofview.V82.of_tactic (apply (delayed_force le_lt_n_Sm));
	 observe_tac (str "prove_le(2)") prove_le
       ]
      ] )

let make_rewrite expr_info l hp max = 
  tclTHENFIRST
    (observe_tac (str "make_rewrite") (make_rewrite_list expr_info max l))
    (observe_tac (str "make_rewrite") (tclTHENS
       (fun g -> 
	  let t_eq = compute_renamed_type g (mkVar hp) in
	  let k,def =
	    let k_na,_,t = destProd t_eq in
	    let _,_,t  = destProd t in
	    let def_na,_,_ = destProd t in
	    Nameops.out_name k_na,Nameops.out_name def_na
	  in
	 observe_tac (str "general_rewrite_bindings")
	   (Proofview.V82.of_tactic (general_rewrite_bindings false Locus.AllOccurrences
	    true (* dep proofs also: *) true 
	    (mkVar hp,
	     ExplicitBindings[Loc.ghost,NamedHyp def,
			      expr_info.f_constr;Loc.ghost,NamedHyp k,
			      (f_S (f_S max))]) false)) g)
       [observe_tac(str "make_rewrite finalize") (
	 (* tclORELSE( h_reflexivity) *)
	 (observe_tclTHENLIST (str "make_rewrite")[
	   Proofview.V82.of_tactic (simpl_iter Locusops.onConcl);
	   observe_tac (str "unfold functional")
	     (Proofview.V82.of_tactic (unfold_in_concl[(Locus.OnlyOccurrences [1],
			       evaluable_of_global_reference expr_info.func)]));
	   
	   (list_rewrite true 
	      (List.map (fun e -> mkVar e,true) expr_info.eqs));
	   (observe_tac (str "h_reflexivity")
			(Proofview.V82.of_tactic intros_reflexivity)
	   )
	    ]))
       ;
	 observe_tclTHENLIST (str "make_rewrite1")[ (* x < S (S max) proof *)
	 Proofview.V82.of_tactic (apply (delayed_force le_lt_SS));
	 observe_tac (str "prove_le (3)") prove_le
	 ]
       ])  
    )

let rec compute_max rew_tac max l = 
  match l with 
    | [] -> rew_tac max
    | (_,p,_)::l -> 
      observe_tclTHENLIST (str "compute_max")[
	Proofview.V82.of_tactic (simplest_elim 
	  (mkApp(delayed_force max_constr, [| max; mkVar p|])));
	tclDO 3 (Proofview.V82.of_tactic intro);
	onNLastHypsId 3 (fun lids -> 
	  match lids with
	    | [hle2;hle1;pmax] -> compute_max rew_tac (mkVar pmax) l 
	    | _ -> assert false
	)]

let rec destruct_hex expr_info acc l = 
  match l with 
    | [] -> 
      begin
	match List.rev acc with 
	  | [] -> tclIDTAC 
	  | (_,p,hp)::tl  -> 
	    observe_tac (str "compute max ") (compute_max (make_rewrite expr_info tl hp) (mkVar p) tl)
      end
    | (v,hex)::l -> 
      observe_tclTHENLIST (str "destruct_hex")[
	Proofview.V82.of_tactic (simplest_case (mkVar hex));
	Proofview.V82.of_tactic (clear [hex]);
	tclDO 2 (Proofview.V82.of_tactic intro);
	onNthHypId 1 (fun hp -> 
	  onNthHypId 2 (fun p -> 
	    observe_tac 
	      (str "destruct_hex after " ++ pr_id hp ++ spc () ++ pr_id p)
	      (destruct_hex expr_info ((v,p,hp)::acc) l)
	  )
	)
      ]
	
let rec intros_values_eq expr_info acc = 
  tclORELSE(
    observe_tclTHENLIST (str "intros_values_eq")[
      tclDO 2 (Proofview.V82.of_tactic intro);
      onNthHypId 1 (fun hex -> 
	(onNthHypId 2 (fun v -> intros_values_eq expr_info ((v,hex)::acc)))
      )
    ])
    (tclCOMPLETE (
      destruct_hex expr_info [] acc
    ))

let equation_others _ expr_info continuation_tac infos = 
  if expr_info.is_final && expr_info.is_main_branch 
  then 
    observe_tac (str "equation_others (cont_tac +intros) " ++ Printer.pr_lconstr expr_info.info)
		(tclTHEN 
      (continuation_tac infos) 
      (observe_tac (str "intros_values_eq equation_others "  ++ Printer.pr_lconstr expr_info.info) (intros_values_eq expr_info [])))
  else observe_tac (str "equation_others (cont_tac) " ++ Printer.pr_lconstr expr_info.info) (continuation_tac infos)

let equation_app f_and_args expr_info continuation_tac infos = 
    if expr_info.is_final && expr_info.is_main_branch 
    then ((observe_tac (str "intros_values_eq equation_app") (intros_values_eq expr_info [])))
    else continuation_tac infos
	    
let equation_app_rec (f,args) expr_info continuation_tac info = 
  begin
    try
      let v = List.assoc_f (List.equal Constr.equal) args expr_info.args_assoc in
      let new_infos = {expr_info with info = v} in
      observe_tac (str "app_rec found") (continuation_tac new_infos)
    with Not_found ->
      if expr_info.is_final && expr_info.is_main_branch 
      then 
	observe_tclTHENLIST (str "equation_app_rec")
	  [ Proofview.V82.of_tactic (simplest_case (mkApp (expr_info.f_terminate,Array.of_list args)));
	    continuation_tac {expr_info with args_assoc = (args,delayed_force coq_O)::expr_info.args_assoc};
	    observe_tac (str "app_rec intros_values_eq") (intros_values_eq expr_info [])
	  ]
      else 
	observe_tclTHENLIST (str "equation_app_rec1")[
  	  Proofview.V82.of_tactic (simplest_case (mkApp (expr_info.f_terminate,Array.of_list args)));
	  observe_tac (str "app_rec not_found") (continuation_tac {expr_info with args_assoc = (args,delayed_force coq_O)::expr_info.args_assoc})
	]
  end

let equation_info = 
  {message = "prove_equation with term ";
   letiN = (fun _ -> assert false);
   lambdA = (fun _ _ _ _ -> assert false);
   casE = equation_case;
   otherS = equation_others;
   apP = equation_app;
   app_reC = equation_app_rec
}
    
let prove_eq = travel equation_info

(* wrappers *)
(* [compute_terminate_type] computes the type of the Definition f_terminate from the type of f_F
*)
let compute_terminate_type nb_args func =
  let _,a_arrow_b,_ = destLambda(def_of_const (constr_of_global func)) in
  let rev_args,b = decompose_prod_n nb_args a_arrow_b in
  let left =
    mkApp(delayed_force iter,
	  Array.of_list
	    (lift 5 a_arrow_b:: mkRel 3::
	       constr_of_global func::mkRel 1::
	       List.rev (List.map_i (fun i _ -> mkRel (6+i)) 0 rev_args)
	    )
	 )
  in
  let right = mkRel 5 in
  let equality = mkApp(delayed_force eq, [|lift 5 b; left; right|]) in
  let result = (mkProd ((Name def_id) , lift 4 a_arrow_b, equality)) in
  let cond = mkApp(delayed_force lt, [|(mkRel 2); (mkRel 1)|]) in
  let nb_iter =
    mkApp(delayed_force ex,
	  [|delayed_force nat;
	    (mkLambda
	       (Name
		  p_id,
		  delayed_force nat,
		  (mkProd (Name k_id, delayed_force nat,
			   mkArrow cond result))))|])in
  let value = mkApp(constr_of_global (delayed_force coq_sig_ref),
		    [|b;
		      (mkLambda (Name v_id, b, nb_iter))|]) in
  compose_prod rev_args value


let termination_proof_header is_mes input_type ids args_id relation
    rec_arg_num rec_arg_id tac wf_tac : tactic =
  begin
    fun g ->
      let nargs = List.length args_id in
      let pre_rec_args =
	List.rev_map
	  mkVar (fst (List.chop (rec_arg_num - 1) args_id))
      in
      let relation = substl pre_rec_args relation in
      let input_type = substl pre_rec_args input_type in
      let wf_thm = next_ident_away_in_goal (Id.of_string ("wf_R")) ids in
      let wf_rec_arg =
	next_ident_away_in_goal
	  (Id.of_string ("Acc_"^(Id.to_string rec_arg_id)))
	  (wf_thm::ids)
      in
      let hrec = next_ident_away_in_goal hrec_id
	(wf_rec_arg::wf_thm::ids) in
      let acc_inv =
	  lazy (
	    mkApp (
	      delayed_force acc_inv_id,
	      [|input_type;relation;mkVar rec_arg_id|]
	    )
	  )
      in
      tclTHEN
	(h_intros args_id)
	(tclTHENS
	   (observe_tac
	      (str "first assert")
	      (Proofview.V82.of_tactic (assert_before
		 (Name wf_rec_arg)
		 (mkApp (delayed_force acc_rel,
			 [|input_type;relation;mkVar rec_arg_id|])
		 )
	      ))
	   )
	   [
	     (* accesibility proof *)
	     tclTHENS
	       (observe_tac
		  (str "second assert")
		  (Proofview.V82.of_tactic (assert_before
		     (Name wf_thm)
		     (mkApp (delayed_force well_founded,[|input_type;relation|]))
		  ))
	       )
	       [
		 (* interactive proof that the relation is well_founded *)
		 observe_tac (str "wf_tac") (wf_tac is_mes (Some args_id));
		 (* this gives the accessibility argument *)
		 observe_tac
		   (str "apply wf_thm")
		   (Proofview.V82.of_tactic (Simple.apply (mkApp(mkVar wf_thm,[|mkVar rec_arg_id|])))
		   )
	       ]
	     ;
	     (* rest of the proof *)
	     observe_tclTHENLIST (str "rest of proof")
	       [observe_tac (str "generalize")
		  (onNLastHypsId (nargs+1)
		     (tclMAP (fun id ->
			tclTHEN (Proofview.V82.of_tactic (Tactics.generalize [mkVar id])) (Proofview.V82.of_tactic (clear [id])))
		     ))
	       ;
		observe_tac (str "fix") (Proofview.V82.of_tactic (fix (Some hrec) (nargs+1)));
		h_intros args_id;
		Proofview.V82.of_tactic (Simple.intro wf_rec_arg);
		observe_tac (str "tac") (tac wf_rec_arg hrec wf_rec_arg acc_inv)
	       ]
	   ]
	) g
  end



let rec instantiate_lambda t l =
  match l with
  | [] -> t
  | a::l ->
      let (_, _, body) = destLambda t in
      instantiate_lambda (subst1 a body) l

let whole_start (concl_tac:tactic) nb_args is_mes func input_type relation rec_arg_num  : tactic =
  begin
    fun g ->
      let ids = Termops.ids_of_named_context (pf_hyps g) in
      let func_body = (def_of_const (constr_of_global func)) in
      let (f_name, _, body1) = destLambda func_body in
      let f_id =
	match f_name with
	  | Name f_id -> next_ident_away_in_goal f_id ids
	  | Anonymous -> anomaly (Pp.str "Anonymous function")
      in
      let n_names_types,_ = decompose_lam_n nb_args body1 in
      let n_ids,ids =
	List.fold_left
	  (fun (n_ids,ids) (n_name,_) ->
	     match n_name with
	       | Name id ->
		   let n_id = next_ident_away_in_goal id ids in
		   n_id::n_ids,n_id::ids
	       | _ -> anomaly (Pp.str "anonymous argument")
	  )
	  ([],(f_id::ids))
	  n_names_types
      in
      let rec_arg_id = List.nth n_ids (rec_arg_num - 1) in
      let expr = instantiate_lambda func_body (mkVar f_id::(List.map mkVar n_ids)) in
      termination_proof_header
	is_mes
	input_type
	ids
	n_ids
	relation
	rec_arg_num
	rec_arg_id
	(fun rec_arg_id hrec acc_id acc_inv g -> 	      
	  (prove_terminate (fun infos -> tclIDTAC) 
	     { is_main_branch = true; (* we are on the main branche (i.e. still on a match ... with .... end *)
	       is_final = true;      (* and on leaf (more or less) *)
	       f_terminate = delayed_force coq_O;
	       nb_arg = nb_args;
	       concl_tac = concl_tac;
	       rec_arg_id = rec_arg_id;
	       is_mes = is_mes;
	       ih = hrec;
	       f_id = f_id;
	       f_constr = mkVar f_id;
	       func = func;
	       info = expr;
	       acc_inv = acc_inv;
	       acc_id = acc_id;
	       values_and_bounds = [];
	       eqs = [];
	       forbidden_ids = [];
	       args_assoc = []
	     }
	  ) 
	     g
	)
	(tclUSER_if_not_mes concl_tac)
	g
  end

let get_current_subgoals_types () =
  let p = Proof_global.give_me_the_proof () in
  let { Evd.it=sgs ; sigma=sigma } = Proof.V82.subgoals p in
    sigma, List.map (Goal.V82.abstract_type sigma) sgs

let build_and_l l =
  let and_constr =  Coqlib.build_coq_and () in
  let conj_constr = coq_conj () in
  let mk_and p1 p2 =
    Term.mkApp(and_constr,[|p1;p2|]) in
  let rec is_well_founded t = 
    match kind_of_term t with 
      | Prod(_,_,t') -> is_well_founded t'
      | App(_,_) -> 
	let (f,_) = decompose_app t in 
	eq_constr f (well_founded ())
      | _ -> 
	false
  in
  let compare t1 t2 = 
    let b1,b2= is_well_founded t1,is_well_founded t2 in 
    if (b1&&b2) || not (b1 || b2) then 0
    else if b1 && not b2 then 1 else -1
  in
  let l = List.sort compare l in 
  let rec f  = function
    | [] -> failwith "empty list of subgoals!"
    | [p] -> p,tclIDTAC,1
    | p1::pl ->
	let c,tac,nb = f pl in
	mk_and p1 c,
	tclTHENS
	  (Proofview.V82.of_tactic (apply (constr_of_global conj_constr)))
	  [tclIDTAC;
	   tac
	  ],nb+1
  in f l


let is_rec_res id =
  let rec_res_name = Id.to_string rec_res_id   in
  let id_name = Id.to_string id in
  try
    String.equal (String.sub id_name 0 (String.length rec_res_name)) rec_res_name
  with Invalid_argument _ -> false
 
let clear_goals =
  let rec clear_goal t =
    match kind_of_term t with
      | Prod(Name id as na,t',b) ->
	  let b' = clear_goal b in
	  if noccurn 1 b' && (is_rec_res id)
	  then Termops.pop b'
	  else if b' == b then t
	  else mkProd(na,t',b')
      | _ -> Term.map_constr clear_goal t
  in
  List.map clear_goal


let build_new_goal_type () =
  let sigma, sub_gls_types = get_current_subgoals_types () in
  (* Pp.msgnl (str "sub_gls_types1 := " ++ Util.prlist_with_sep (fun () -> Pp.fnl () ++ Pp.fnl ()) Printer.pr_lconstr sub_gls_types); *)
  let sub_gls_types = clear_goals sub_gls_types in
  (* Pp.msgnl (str "sub_gls_types2 := " ++ Pp.prlist_with_sep (fun () -> Pp.fnl () ++ Pp.fnl ()) Printer.pr_lconstr sub_gls_types); *)
  let res = build_and_l sub_gls_types in
    sigma, res

let is_opaque_constant c =
  let cb = Global.lookup_constant c in
  match cb.Declarations.const_body with
    | Declarations.OpaqueDef _ -> Vernacexpr.Opaque None
    | Declarations.Undef _ -> Vernacexpr.Opaque None
    | Declarations.Def _ -> Vernacexpr.Transparent

let open_new_goal build_proof sigma using_lemmas ref_ goal_name (gls_type,decompose_and_tac,nb_goal)   =
  (* Pp.msgnl (str "gls_type := " ++ Printer.pr_lconstr gls_type); *)
  let current_proof_name = get_current_proof_name () in
  let name = match goal_name with
    | Some s -> s
    | None   ->
	try add_suffix current_proof_name "_subproof"
	with e when Errors.noncritical e ->
          anomaly (Pp.str "open_new_goal with an unamed theorem")
  in
  let na = next_global_ident_away name [] in
  if Termops.occur_existential gls_type then
    Errors.error "\"abstract\" cannot handle existentials";
  let hook _ _ =
    let opacity =
      let na_ref = Libnames.Ident (Loc.ghost,na) in
      let na_global = Smartlocate.global_with_alias na_ref in
      match na_global with
	  ConstRef c -> is_opaque_constant c
	| _ -> anomaly ~label:"equation_lemma" (Pp.str "not a constant")
    in
    let lemma = mkConst (Names.Constant.make1 (Lib.make_kn na)) in
    ref_ := Some lemma ;
    let lid = ref [] in
    let h_num = ref (-1) in
    let env = Global.env () in
    Proof_global.discard_all ();
    build_proof (Evd.from_env env)
      (  fun gls ->
	   let hid = next_ident_away_in_goal h_id (pf_ids_of_hyps gls) in
	   observe_tclTHENLIST (str "")
	     [
	       Proofview.V82.of_tactic (generalize [lemma]);
	       Proofview.V82.of_tactic (Simple.intro hid);
	       (fun g ->
		  let ids = pf_ids_of_hyps g in
		  tclTHEN
		    (Proofview.V82.of_tactic (Elim.h_decompose_and (mkVar hid)))
		    (fun g ->
		       let ids' = pf_ids_of_hyps g in
		       lid := List.rev (List.subtract Id.equal ids' ids);
		       if List.is_empty !lid then lid := [hid];
		       tclIDTAC g
		    )
		    g
	       );
	     ] gls)
      (fun g ->
	 match kind_of_term (pf_concl g) with
	   | App(f,_) when eq_constr f (well_founded ()) ->
	       Proofview.V82.of_tactic (Auto.h_auto None [] (Some []))  g
	   | _ ->
	       incr h_num;
	       (observe_tac (str "finishing using")
		  (
		    tclCOMPLETE(
		      tclFIRST[
			tclTHEN
			  (Proofview.V82.of_tactic (eapply_with_bindings (mkVar (List.nth !lid !h_num), NoBindings)))
			  (Proofview.V82.of_tactic e_assumption);
		      Eauto.eauto_with_bases
			(true,5)
			[{ Tacexpr.delayed = fun _ sigma -> Sigma.here (Lazy.force refl_equal) sigma}]
			[Hints.Hint_db.empty empty_transparent_state false]
		      ]
		    )
		  )
	       )
      		 g)
;
    Lemmas.save_proof (Vernacexpr.Proved(opacity,None));
  in
  Lemmas.start_proof
    na
    (Decl_kinds.Global, false (* FIXME *), Decl_kinds.Proof Decl_kinds.Lemma)
    sigma gls_type
    (Lemmas.mk_hook hook);
  if Indfun_common.is_strict_tcc  ()
  then
    ignore (by (Proofview.V82.tactic (tclIDTAC)))
  else 
    begin
      ignore (by (Proofview.V82.tactic begin
	fun g ->
	  tclTHEN
	    (decompose_and_tac)
	    (tclORELSE
	       (tclFIRST
	 	  (List.map
	 	     (fun c ->
	 		Proofview.V82.of_tactic (Tacticals.New.tclTHENLIST 
	 		  [intros;
	 		   Simple.apply (fst (interp_constr (Global.env()) Evd.empty c)) (*FIXME*);
	 		   Tacticals.New.tclCOMPLETE Auto.default_auto
	 		  ])
	 	     )
	 	     using_lemmas)
	       ) tclIDTAC)
	    g end))
    end;
  try
    ignore (by (Proofview.V82.tactic tclIDTAC)); (* raises UserError _ if the proof is complete *)
  with UserError _ ->
    defined ()



let com_terminate
    tcc_lemma_name
    tcc_lemma_ref
    is_mes
    fonctional_ref
    input_type
    relation
    rec_arg_num
    thm_name using_lemmas
    nb_args ctx
    hook =
  let start_proof ctx (tac_start:tactic) (tac_end:tactic) =
    let (evmap, env) = Lemmas.get_current_context() in
    Lemmas.start_proof thm_name
      (Global, false (* FIXME *), Proof Lemma) ~sign:(Environ.named_context_val env)
      ctx (compute_terminate_type nb_args fonctional_ref) hook;

    ignore (by (Proofview.V82.tactic (observe_tac (str "starting_tac") tac_start)));
    ignore (by (Proofview.V82.tactic (observe_tac (str "whole_start") (whole_start tac_end nb_args is_mes fonctional_ref
    				   input_type relation rec_arg_num ))))
  in
  start_proof ctx tclIDTAC tclIDTAC;
  try
    let sigma, new_goal_type = build_new_goal_type () in
    let sigma = Evd.from_ctx (Evd.evar_universe_context sigma) in
    open_new_goal start_proof sigma
      using_lemmas tcc_lemma_ref
      (Some tcc_lemma_name)
      (new_goal_type);
  with Failure "empty list of subgoals!" ->
    (* a non recursive function declared with measure ! *)
    defined ()





let start_equation (f:global_reference) (term_f:global_reference)
  (cont_tactic:Id.t list -> tactic) g =
  let ids = pf_ids_of_hyps g in
  let terminate_constr = constr_of_global term_f in
  let nargs = nb_prod (fst (type_of_const terminate_constr)) (*FIXME*) in
  let x = n_x_id ids nargs in
  observe_tac (str "start_equation") (observe_tclTHENLIST (str "start_equation") [
    h_intros x;
    Proofview.V82.of_tactic (unfold_in_concl [(Locus.AllOccurrences, evaluable_of_global_reference f)]);
    observe_tac (str "simplest_case")
      (Proofview.V82.of_tactic (simplest_case (mkApp (terminate_constr,
                             Array.of_list (List.map mkVar x)))));
    observe_tac (str "prove_eq") (cont_tactic x)]) g;;

let (com_eqn : int -> Id.t ->
       global_reference -> global_reference -> global_reference
	 -> constr -> unit) =
  fun nb_arg eq_name functional_ref f_ref terminate_ref equation_lemma_type ->
    let opacity =
      match terminate_ref with
	| ConstRef c -> is_opaque_constant c
	| _ -> anomaly ~label:"terminate_lemma" (Pp.str "not a constant")
    in
    let (evmap, env) = Lemmas.get_current_context() in
    let evmap = Evd.from_ctx (Evd.evar_universe_context evmap) in
    let f_constr = constr_of_global f_ref in
    let equation_lemma_type = subst1 f_constr equation_lemma_type in
    (Lemmas.start_proof eq_name (Global, false, Proof Lemma)
       ~sign:(Environ.named_context_val env)
       evmap
       equation_lemma_type
       (Lemmas.mk_hook (fun _ _ -> ()));
     ignore (by
       (Proofview.V82.tactic (start_equation f_ref terminate_ref
	  (fun  x ->
	     prove_eq (fun _ -> tclIDTAC)
	       {nb_arg=nb_arg;
		f_terminate = constr_of_global terminate_ref; 
	        f_constr = f_constr; 
		concl_tac = tclIDTAC;
		func=functional_ref;
		info=(instantiate_lambda
	       		(def_of_const (constr_of_global functional_ref))
	       		(f_constr::List.map mkVar x)
		);
		is_main_branch = true;
		is_final = true;
		values_and_bounds = [];
		eqs = [];
		forbidden_ids = [];
		acc_inv = lazy (assert false);
		acc_id = Id.of_string "____";
		args_assoc = [];
		f_id = Id.of_string "______";
		rec_arg_id = Id.of_string "______";
		is_mes = false;
		ih = Id.of_string "______";
	       }
	  )
       ))); 
     (* (try Vernacentries.interp (Vernacexpr.VernacShow Vernacexpr.ShowProof) with _ -> ()); *)
(*      Vernacentries.interp (Vernacexpr.VernacShow Vernacexpr.ShowScript); *)
     Flags.silently (fun () -> Lemmas.save_proof (Vernacexpr.Proved(opacity,None))) () ; 
(*      Pp.msgnl (str "eqn finished"); *)
    );;


let recursive_definition is_mes function_name rec_impls type_of_f r rec_arg_num eq
    generate_induction_principle using_lemmas : unit =
  let env = Global.env() in
  let evd = ref (Evd.from_env env) in
  let function_type = interp_type_evars env evd type_of_f in
  let env = push_named (Context.Named.Declaration.LocalAssum (function_name,function_type)) env in
  (* Pp.msgnl (str "function type := " ++ Printer.pr_lconstr function_type);  *)
  let ty = interp_type_evars env evd ~impls:rec_impls eq in
  let evm, nf = Evarutil.nf_evars_and_universes !evd in
  let equation_lemma_type = nf_betaiotazeta (nf ty) in
  let function_type = nf function_type in
 (* Pp.msgnl (str "lemma type := " ++ Printer.pr_lconstr equation_lemma_type ++ fnl ()); *)
  let res_vars,eq' = decompose_prod equation_lemma_type in
  let env_eq' = Environ.push_rel_context (List.map (fun (x,y) -> LocalAssum (x,y)) res_vars) env in
  let eq' = nf_zeta env_eq' eq'  in
  let res =
(*     Pp.msgnl (str "res_var :=" ++ Printer.pr_lconstr_env (push_rel_context (List.map (function (x,t) -> (x,None,t)) res_vars) env) eq'); *)
(*     Pp.msgnl (str "rec_arg_num := " ++ str (string_of_int rec_arg_num)); *)
(*     Pp.msgnl (str "eq' := " ++ str (string_of_int rec_arg_num)); *)
    match kind_of_term eq' with
      | App(e,[|_;_;eq_fix|]) ->
	  mkLambda (Name function_name,function_type,subst_var function_name (compose_lam res_vars  eq_fix))
      | _ -> failwith "Recursive Definition (res not eq)"
  in
  let pre_rec_args,function_type_before_rec_arg = decompose_prod_n (rec_arg_num - 1) function_type in
  let (_, rec_arg_type, _) = destProd function_type_before_rec_arg in
  let arg_types = List.rev_map snd (fst (decompose_prod_n (List.length res_vars) function_type)) in
  let equation_id = add_suffix function_name "_equation" in
  let functional_id =  add_suffix function_name "_F" in
  let term_id = add_suffix function_name "_terminate" in
  let functional_ref = declare_fun functional_id (IsDefinition Decl_kinds.Definition) ~ctx:(snd (Evd.universe_context evm)) res in
<<<<<<< HEAD
  let env_with_pre_rec_args = push_rel_context(List.map (function (x,t) -> LocalAssum (x,t)) pre_rec_args) env in
  let relation =
    fst (*FIXME*)(interp_constr
      env_with_pre_rec_args
      (Evd.from_env env_with_pre_rec_args)
      r)
=======
  (* Refresh the global universes, now including those of _F *)
  let evm = Evd.from_env (Global.env ()) in
  let env_with_pre_rec_args = push_rel_context(List.map (function (x,t) -> (x,None,t)) pre_rec_args) env in  
  let relation, evuctx =
    interp_constr env_with_pre_rec_args evm r
>>>>>>> a7ea32fb
  in
  let evm = Evd.from_ctx evuctx in
  let tcc_lemma_name = add_suffix function_name "_tcc" in
  let tcc_lemma_constr = ref None in
  (* let _ = Pp.msgnl (str "relation := " ++ Printer.pr_lconstr_env env_with_pre_rec_args relation) in *)
  let hook _ _ = 
    let term_ref = Nametab.locate (qualid_of_ident term_id) in
    let f_ref = declare_f function_name (IsProof Lemma) arg_types term_ref in
    let _ = Extraction_plugin.Table.extraction_inline true [Ident (Loc.ghost,term_id)] in
    (*     message "start second proof"; *)
    let stop = 
      try com_eqn (List.length res_vars) equation_id functional_ref f_ref term_ref (subst_var function_name equation_lemma_type);
	  false
      with e when Errors.noncritical e ->
	begin
	  if do_observe ()
	  then Feedback.msg_debug (str "Cannot create equation Lemma " ++ Errors.print e)
	  else anomaly (Pp.str "Cannot create equation Lemma")
	  ;
	  true
	end
    in
    if not stop
    then
      let eq_ref = Nametab.locate (qualid_of_ident equation_id ) in
      let f_ref = destConst (constr_of_global f_ref)
      and functional_ref = destConst (constr_of_global functional_ref)
      and eq_ref = destConst (constr_of_global eq_ref) in
      generate_induction_principle f_ref tcc_lemma_constr
	functional_ref eq_ref rec_arg_num rec_arg_type (nb_prod res) relation;
      if Flags.is_verbose ()
      then msgnl (h 1 (Ppconstr.pr_id function_name ++
			 spc () ++ str"is defined" )++ fnl () ++
		    h 1 (Ppconstr.pr_id equation_id ++
			   spc () ++ str"is defined" )
      )
  in
  States.with_state_protection_on_exception (fun () ->
    com_terminate
      tcc_lemma_name
      tcc_lemma_constr
      is_mes functional_ref
      rec_arg_type
      relation rec_arg_num
      term_id
      using_lemmas
      (List.length res_vars)
      evm (Lemmas.mk_hook hook))
    ()<|MERGE_RESOLUTION|>--- conflicted
+++ resolved
@@ -1516,20 +1516,11 @@
   let functional_id =  add_suffix function_name "_F" in
   let term_id = add_suffix function_name "_terminate" in
   let functional_ref = declare_fun functional_id (IsDefinition Decl_kinds.Definition) ~ctx:(snd (Evd.universe_context evm)) res in
-<<<<<<< HEAD
-  let env_with_pre_rec_args = push_rel_context(List.map (function (x,t) -> LocalAssum (x,t)) pre_rec_args) env in
-  let relation =
-    fst (*FIXME*)(interp_constr
-      env_with_pre_rec_args
-      (Evd.from_env env_with_pre_rec_args)
-      r)
-=======
   (* Refresh the global universes, now including those of _F *)
   let evm = Evd.from_env (Global.env ()) in
-  let env_with_pre_rec_args = push_rel_context(List.map (function (x,t) -> (x,None,t)) pre_rec_args) env in  
+  let env_with_pre_rec_args = push_rel_context(List.map (function (x,t) -> LocalAssum (x,t)) pre_rec_args) env in
   let relation, evuctx =
     interp_constr env_with_pre_rec_args evm r
->>>>>>> a7ea32fb
   in
   let evm = Evd.from_ctx evuctx in
   let tcc_lemma_name = add_suffix function_name "_tcc" in
