(************************************************************************)
(*  v      *   The Coq Proof Assistant  /  The Coq Development Team     *)
(* <O___,, *   INRIA - CNRS - LIX - LRI - PPS - Copyright 1999-2016     *)
(*   \VV/  **************************************************************)
(*    //   *      This file is distributed under the terms of the       *)
(*         *       GNU Lesser General Public License Version 2.1        *)
(************************************************************************)

(*
*)
open Pp
open Util
open Errors
open Names
open Vars
open Termops
open Environ
open Tacmach
open Genredexpr
open Tactics
open Tacticals
open Clenv
open Tacexpr
open Locus
open Proofview.Notations
open Hints

(**************************************************************************)
(*                           Automatic tactics                            *)
(**************************************************************************)

(**************************************************************************)
(*          tactics with a trace mechanism for automatic search           *)
(**************************************************************************)

let priority l = List.filter (fun (_, hint) -> Int.equal hint.pri 0) l

(* tell auto not to reuse already instantiated metas in unification (for
   compatibility, since otherwise, apply succeeds oftener) *)

open Unification

let auto_core_unif_flags_of st1 st2 useeager = {
  modulo_conv_on_closed_terms = Some st1;
  use_metas_eagerly_in_conv_on_closed_terms = useeager;
  use_evars_eagerly_in_conv_on_closed_terms = false;
  modulo_delta = st2;
  modulo_delta_types = full_transparent_state;
  check_applied_meta_types = false;
  use_pattern_unification = false;
  use_meta_bound_pattern_unification = true;
  frozen_evars = Evar.Set.empty;
  restrict_conv_on_strict_subterms = false; (* Compat *)
  modulo_betaiota = false;
  modulo_eta = true;
}

let auto_unif_flags_of st1 st2 useeager =
  let flags = auto_core_unif_flags_of st1 st2 useeager in {
  core_unify_flags = flags;
  merge_unify_flags = flags;
  subterm_unify_flags = { flags with modulo_delta = empty_transparent_state };
  allow_K_in_toplevel_higher_order_unification = false;
  resolve_evars = true
}

let auto_unif_flags =
  auto_unif_flags_of full_transparent_state empty_transparent_state false

(* Try unification with the precompiled clause, then use registered Apply *)

let connect_hint_clenv poly (c, _, ctx) clenv gl =
  (** [clenv] has been generated by a hint-making function, so the only relevant
      data in its evarmap is the set of metas. The [evar_reset_evd] function
      below just replaces the metas of sigma by those coming from the clenv. *)
  let sigma = Tacmach.New.project gl in
  let evd = Evd.evars_reset_evd ~with_conv_pbs:true ~with_univs:false sigma clenv.evd in
  (** Still, we need to update the universes *)
  let clenv, c =
    if poly then
      (** Refresh the instance of the hint *)
      let (subst, ctx) = Universes.fresh_universe_context_set_instance ctx in
      let map c = Vars.subst_univs_level_constr subst c in
      let evd = Evd.merge_context_set Evd.univ_flexible evd ctx in
      (** Only metas are mentioning the old universes. *)
      let clenv = {
        templval = Evd.map_fl map clenv.templval;
        templtyp = Evd.map_fl map clenv.templtyp;
        evd = Evd.map_metas map evd;
        env = Proofview.Goal.env gl;
      } in
      clenv, map c
    else
      let evd = Evd.merge_context_set Evd.univ_flexible evd ctx in
      { clenv with evd = evd ; env = Proofview.Goal.env gl }, c
  in clenv, c

let unify_resolve poly flags ((c : raw_hint), clenv) =
  Proofview.Goal.nf_enter { enter = begin fun gl ->
  let clenv, c = connect_hint_clenv poly c clenv gl in
  let clenv = Tacmach.New.of_old (fun gl -> clenv_unique_resolver ~flags clenv gl) gl in
  Clenvtac.clenv_refine false clenv
  end }

let unify_resolve_nodelta poly h = unify_resolve poly auto_unif_flags h

let unify_resolve_gen poly = function
  | None -> unify_resolve_nodelta poly
  | Some flags -> unify_resolve poly flags

let exact poly (c,clenv) =
<<<<<<< HEAD
  let (c, _, _) = c in
  let ctx, c' = 
    if poly then
      let evd', subst = Evd.refresh_undefined_universes clenv.evd in
      let ctx = Evd.evar_universe_context evd' in
	ctx, subst_univs_level_constr subst c 
    else 
      let ctx = Evd.evar_universe_context clenv.evd in
	ctx, c
  in
  Proofview.Goal.s_enter { s_enter = begin fun gl ->
    let sigma = Proofview.Goal.sigma gl in
    let sigma = Sigma.to_evar_map sigma in
    let sigma = Evd.merge_universe_context sigma ctx in
    Sigma.Unsafe.of_pair (exact_check c', sigma)
  end }
=======
  Proofview.Goal.enter begin
    fun gl ->
    let clenv', c = connect_hint_clenv poly c clenv gl in
    Tacticals.New.tclTHEN
    (Proofview.Unsafe.tclEVARUNIVCONTEXT (Evd.evar_universe_context clenv'.evd))
    (exact_check c)
  end
>>>>>>> a7ea32fb

(* Util *)

(* Serait-ce possible de compiler d'abord la tactique puis de faire la
   substitution sans passer par bdize dont l'objectif est de préparer un
   terme pour l'affichage ? (HH) *)

(* Si on enlève le dernier argument (gl) conclPattern est calculé une
fois pour toutes : en particulier si Pattern.somatch produit une UserError
Ce qui fait que si la conclusion ne matche pas le pattern, Auto échoue, même
si après Intros la conclusion matche le pattern.
*)

(* conclPattern doit échouer avec error car il est rattraper par tclFIRST *)

let conclPattern concl pat tac =
  let constr_bindings env sigma =
    match pat with
    | None -> Proofview.tclUNIT Id.Map.empty
    | Some pat ->
	try
	  Proofview.tclUNIT (Constr_matching.matches env sigma pat concl)
	with Constr_matching.PatternMatchingFailure ->
          Tacticals.New.tclZEROMSG (str "conclPattern")
  in
  Proofview.Goal.enter { enter = begin fun gl ->
     let env = Proofview.Goal.env gl in
     let sigma = Tacmach.New.project gl in
       constr_bindings env sigma >>= fun constr_bindings ->
     let open Genarg in
     let open Geninterp in
     let inj c = match val_tag (topwit Constrarg.wit_constr) with
     | Val.Base tag -> Val.Dyn (tag, c)
     | _ -> assert false
     in
     let fold id c accu = Id.Map.add id (inj c) accu in
     let lfun = Id.Map.fold fold constr_bindings Id.Map.empty in
     let ist = { lfun; extra = TacStore.empty } in
     match tac with
     | GenArg (Glbwit wit, tac) ->
      Ftactic.run (Geninterp.interp wit ist tac) (fun _ -> Proofview.tclUNIT ())
  end }

(***********************************************************)
(** A debugging / verbosity framework for trivial and auto *)
(***********************************************************)

(** The following options allow to trigger debugging/verbosity
    without having to adapt the scripts.
    Note: if Debug and Info are both activated, Debug take precedence. *)

let global_debug_trivial = ref false
let global_debug_auto = ref false
let global_info_trivial = ref false
let global_info_auto = ref false

let add_option ls refe =
  let _ = Goptions.declare_bool_option
    { Goptions.optsync  = true;
      Goptions.optdepr  = false;
      Goptions.optname  = String.concat " " ls;
      Goptions.optkey   = ls;
      Goptions.optread  = (fun () -> !refe);
      Goptions.optwrite = (:=) refe }
  in ()

let _ =
  add_option ["Debug";"Trivial"] global_debug_trivial;
  add_option ["Debug";"Auto"] global_debug_auto;
  add_option ["Info";"Trivial"] global_info_trivial;
  add_option ["Info";"Auto"] global_info_auto

let no_dbg () = (Off,0,ref [])

let mk_trivial_dbg debug =
  let d =
    if debug == Debug || !global_debug_trivial then Debug
    else if debug == Info || !global_info_trivial then Info
    else Off
  in (d,0,ref [])

(** Note : we start the debug depth of auto at 1 to distinguish it
   for trivial (whose depth is 0). *)

let mk_auto_dbg debug =
  let d =
    if debug == Debug || !global_debug_auto then Debug
    else if debug == Info || !global_info_auto then Info
    else Off
  in (d,1,ref [])

let incr_dbg = function (dbg,depth,trace) -> (dbg,depth+1,trace)

(** A tracing tactic for debug/info trivial/auto *)

let tclLOG (dbg,depth,trace) pp tac =
  match dbg with
    | Off -> tac
    | Debug ->
       (* For "debug (trivial/auto)", we directly output messages *)
      let s = String.make depth '*' in
      Proofview.V82.tactic begin fun gl ->
	try
	  let out = Proofview.V82.of_tactic tac gl in
	  Feedback.msg_debug (str s ++ spc () ++ pp () ++ str ". (*success*)");
	  out
	with reraise ->
          let reraise = Errors.push reraise in
	  Feedback.msg_debug (str s ++ spc () ++ pp () ++ str ". (*fail*)");
	  iraise reraise
      end
    | Info ->
      (* For "info (trivial/auto)", we store a log trace *)
      Proofview.V82.tactic begin fun gl ->
	try
	  let out = Proofview.V82.of_tactic tac gl in
	  trace := (depth, Some pp) :: !trace;
	  out
	with reraise ->
          let reraise = Errors.push reraise in
	  trace := (depth, None) :: !trace;
	  iraise reraise
      end

(** For info, from the linear trace information, we reconstitute the part
    of the proof tree we're interested in. The last executed tactic
    comes first in the trace (and it should be a successful one).
    [depth] is the root depth of the tree fragment we're visiting.
    [keep] means we're in a successful tree fragment (the very last
    tactic has been successful). *)

let rec cleanup_info_trace depth acc = function
  | [] -> acc
  | (d,Some pp) :: l -> cleanup_info_trace d ((d,pp)::acc) l
  | l -> cleanup_info_trace depth acc (erase_subtree depth l)

and erase_subtree depth = function
  | [] -> []
  | (d,_) :: l -> if Int.equal d depth then l else erase_subtree depth l

let pr_info_atom (d,pp) =
  str (String.make d ' ') ++ pp () ++ str "."

let pr_info_trace = function
  | (Info,_,{contents=(d,Some pp)::l}) ->
      prlist_with_sep fnl pr_info_atom (cleanup_info_trace d [(d,pp)] l)
  | _ -> mt ()

let pr_info_nop = function
  | (Info,_,_) -> str "idtac."
  | _ -> mt ()

let pr_dbg_header = function
  | (Off,_,_) -> mt ()
  | (Debug,0,_) -> str "(* debug trivial : *)"
  | (Debug,_,_) -> str "(* debug auto : *)"
  | (Info,0,_) -> str "(* info trivial : *)"
  | (Info,_,_) -> str "(* info auto : *)"

let tclTRY_dbg d tac =
  let (level, _, _) = d in
  let delay f = Proofview.tclUNIT () >>= fun () -> f () in
  let tac = match level with
  | Off -> tac
  | Debug | Info -> delay (fun () -> Feedback.msg_debug (pr_dbg_header d ++ fnl () ++ pr_info_trace d); tac)
  in
  let after = match level with
  | Info -> delay (fun () -> Feedback.msg_debug (pr_info_nop d); Proofview.tclUNIT ())
  | Off | Debug -> Proofview.tclUNIT ()
  in
  Tacticals.New.tclORELSE0 tac after

(**************************************************************************)
(*                           The Trivial tactic                           *)
(**************************************************************************)

(* local_db is a Hint database containing the hypotheses of current goal *)
(* Papageno : cette fonction a été pas mal simplifiée depuis que la base
  de Hint impérative a été remplacée par plusieurs bases fonctionnelles *)

let flags_of_state st =
  auto_unif_flags_of st st false

let auto_flags_of_state st =
  auto_unif_flags_of full_transparent_state st false

let hintmap_of hdc concl =
  match hdc with
  | None -> Hint_db.map_none
  | Some hdc ->
      if occur_existential concl then Hint_db.map_existential hdc concl
      else Hint_db.map_auto hdc concl

let exists_evaluable_reference env = function
  | EvalConstRef _ -> true
  | EvalVarRef v -> try ignore(lookup_named v env); true with Not_found -> false

let dbg_intro dbg = tclLOG dbg (fun () -> str "intro") intro
let dbg_assumption dbg = tclLOG dbg (fun () -> str "assumption") assumption

let rec trivial_fail_db dbg mod_delta db_list local_db =
  let intro_tac =
    Tacticals.New.tclTHEN (dbg_intro dbg)
      ( Proofview.Goal.enter { enter = begin fun gl ->
          let sigma = Tacmach.New.project gl in
          let env = Proofview.Goal.env gl in
          let nf c = Evarutil.nf_evar sigma c in
          let decl = Tacmach.New.pf_last_hyp (Proofview.Goal.assume gl) in
          let hyp = Context.Named.Declaration.map_constr nf decl in
	  let hintl = make_resolve_hyp env sigma hyp
	  in trivial_fail_db dbg mod_delta db_list
	       (Hint_db.add_list env sigma hintl local_db)
      end })
  in
  Proofview.Goal.enter { enter = begin fun gl ->
    let concl = Tacmach.New.pf_nf_concl gl in
    Tacticals.New.tclFIRST
      ((dbg_assumption dbg)::intro_tac::
          (List.map Tacticals.New.tclCOMPLETE
             (trivial_resolve dbg mod_delta db_list local_db concl)))
  end }

and my_find_search_nodelta db_list local_db hdc concl =
  List.map (fun hint -> (None,hint))
    (List.map_append (hintmap_of hdc concl) (local_db::db_list))

and my_find_search mod_delta =
  if mod_delta then my_find_search_delta
  else my_find_search_nodelta

and my_find_search_delta db_list local_db hdc concl =
  let f = hintmap_of hdc concl in
    if occur_existential concl then
      List.map_append
	(fun db ->
	  if Hint_db.use_dn db then
	    let flags = flags_of_state (Hint_db.transparent_state db) in
	      List.map (fun x -> (Some flags,x)) (f db)
	  else
	    let flags = auto_flags_of_state (Hint_db.transparent_state db) in
	      List.map (fun x -> (Some flags,x)) (f db))
	(local_db::db_list)
    else
      List.map_append (fun db ->
	if Hint_db.use_dn db then
	  let flags = flags_of_state (Hint_db.transparent_state db) in
	    List.map (fun x -> (Some flags, x)) (f db)
	else
	  let (ids, csts as st) = Hint_db.transparent_state db in
	  let flags, l =
	    let l =
	      match hdc with None -> Hint_db.map_none db
	      | Some hdc ->
		  if (Id.Pred.is_empty ids && Cpred.is_empty csts)
		  then Hint_db.map_auto hdc concl db
		  else Hint_db.map_existential hdc concl db
	    in auto_flags_of_state st, l
	  in List.map (fun x -> (Some flags,x)) l)
      	(local_db::db_list)

and tac_of_hint dbg db_list local_db concl (flags, ({pat=p; code=t;poly=poly})) =
  let tactic = function
    | Res_pf (c,cl) -> unify_resolve_gen poly flags (c,cl)
    | ERes_pf _ -> Proofview.V82.tactic (fun gl -> error "eres_pf")
    | Give_exact (c, cl)  -> exact poly (c, cl)
    | Res_pf_THEN_trivial_fail (c,cl) ->
      Tacticals.New.tclTHEN
        (unify_resolve_gen poly flags (c,cl))
	(* With "(debug) trivial", we shouldn't end here, and
	   with "debug auto" we don't display the details of inner trivial *)
        (trivial_fail_db (no_dbg ()) (not (Option.is_empty flags)) db_list local_db)
    | Unfold_nth c ->
      Proofview.V82.tactic (fun gl ->
       if exists_evaluable_reference (pf_env gl) c then
	 tclPROGRESS (Proofview.V82.of_tactic (reduce (Unfold [AllOccurrences,c]) Locusops.onConcl)) gl
       else tclFAIL 0 (str"Unbound reference") gl)
    | Extern tacast -> 
      conclPattern concl p tacast
  in
  tclLOG dbg (fun () -> pr_hint t) (run_hint t tactic)

and trivial_resolve dbg mod_delta db_list local_db cl =
  try
    let head =
      try let hdconstr = decompose_app_bound cl in
	    Some hdconstr
      with Bound -> None
    in
      List.map (tac_of_hint dbg db_list local_db cl)
	(priority
	    (my_find_search mod_delta db_list local_db head cl))
  with Not_found -> []

(** The use of the "core" database can be de-activated by passing
    "nocore" amongst the databases. *)

let trivial ?(debug=Off) lems dbnames =
  Proofview.Goal.nf_enter { enter = begin fun gl ->
  let env = Proofview.Goal.env gl in
  let sigma = Tacmach.New.project gl in
  let db_list = make_db_list dbnames in
  let d = mk_trivial_dbg debug in
  let hints = make_local_hint_db env sigma false lems in
  tclTRY_dbg d
    (trivial_fail_db d false db_list hints)
  end }

let full_trivial ?(debug=Off) lems =
  Proofview.Goal.nf_enter { enter = begin fun gl ->
  let env = Proofview.Goal.env gl in
  let sigma = Tacmach.New.project gl in
  let db_list = current_pure_db () in
  let d = mk_trivial_dbg debug in
  let hints = make_local_hint_db env sigma false lems in
  tclTRY_dbg d
    (trivial_fail_db d false db_list hints)
  end }

let gen_trivial ?(debug=Off) lems = function
  | None -> full_trivial ~debug lems
  | Some l -> trivial ~debug lems l

let h_trivial ?(debug=Off) lems l = gen_trivial ~debug lems l

(**************************************************************************)
(*                       The classical Auto tactic                        *)
(**************************************************************************)

let possible_resolve dbg mod_delta db_list local_db cl =
  try
    let head =
      try let hdconstr = decompose_app_bound cl in
	    Some hdconstr
      with Bound -> None
    in
      List.map (tac_of_hint dbg db_list local_db cl)
	(my_find_search mod_delta db_list local_db head cl)
  with Not_found -> []

let extend_local_db decl db gl =
  let env = Tacmach.New.pf_env gl in
  let sigma = Tacmach.New.project gl in
  Hint_db.add_list env sigma (make_resolve_hyp env sigma decl) db

(* Introduce an hypothesis, then call the continuation tactic [kont]
   with the hint db extended with the so-obtained hypothesis *)

let intro_register dbg kont db =
  Tacticals.New.tclTHEN (dbg_intro dbg)
    (Proofview.Goal.enter { enter = begin fun gl ->
      let extend_local_db decl db = extend_local_db decl db gl in
      Tacticals.New.onLastDecl (fun decl -> kont (extend_local_db decl db))
    end })

(* n is the max depth of search *)
(* local_db contains the local Hypotheses *)

let search d n mod_delta db_list local_db =
  let rec search d n local_db =
    (* spiwack: the test of [n] to 0 must be done independently in
       each goal. Hence the [tclEXTEND] *)
    Proofview.tclEXTEND [] begin
      if Int.equal n 0 then Tacticals.New.tclZEROMSG (str"BOUND 2") else
        Tacticals.New.tclORELSE0 (dbg_assumption d)
	  (Tacticals.New.tclORELSE0 (intro_register d (search d n) local_db)
	     ( Proofview.Goal.enter { enter = begin fun gl ->
               let concl = Tacmach.New.pf_nf_concl gl in
	       let d' = incr_dbg d in
	       Tacticals.New.tclFIRST
	         (List.map
		    (fun ntac -> Tacticals.New.tclTHEN ntac (search d' (n-1) local_db))
		    (possible_resolve d mod_delta db_list local_db concl))
             end }))
    end []
  in
  search d n local_db

let default_search_depth = ref 5

let delta_auto debug mod_delta n lems dbnames =
  Proofview.Goal.nf_enter { enter = begin fun gl ->
  let env = Proofview.Goal.env gl in
  let sigma = Tacmach.New.project gl in
  let db_list = make_db_list dbnames in
  let d = mk_auto_dbg debug in
  let hints = make_local_hint_db env sigma false lems in
  tclTRY_dbg d
    (search d n mod_delta db_list hints)
  end }

let delta_auto = 
  if Flags.profile then
    let key = Profile.declare_profile "delta_auto" in
      Profile.profile5 key delta_auto
  else delta_auto

let auto ?(debug=Off) n = delta_auto debug false n

let new_auto ?(debug=Off) n = delta_auto debug true n

let default_auto = auto !default_search_depth [] []

let delta_full_auto ?(debug=Off) mod_delta n lems =
  Proofview.Goal.nf_enter { enter = begin fun gl ->
  let env = Proofview.Goal.env gl in
  let sigma = Tacmach.New.project gl in
  let db_list = current_pure_db () in
  let d = mk_auto_dbg debug in
  let hints = make_local_hint_db env sigma false lems in
  tclTRY_dbg d
    (search d n mod_delta db_list hints)
  end }

let full_auto ?(debug=Off) n = delta_full_auto ~debug false n
let new_full_auto ?(debug=Off) n = delta_full_auto ~debug true n

let default_full_auto = full_auto !default_search_depth []

let gen_auto ?(debug=Off) n lems dbnames =
  let n = match n with None -> !default_search_depth | Some n -> n in
  match dbnames with
  | None -> full_auto ~debug n lems
  | Some l -> auto ~debug n lems l

let h_auto ?(debug=Off) n lems l = gen_auto ~debug n lems l<|MERGE_RESOLUTION|>--- conflicted
+++ resolved
@@ -109,32 +109,12 @@
   | Some flags -> unify_resolve poly flags
 
 let exact poly (c,clenv) =
-<<<<<<< HEAD
-  let (c, _, _) = c in
-  let ctx, c' = 
-    if poly then
-      let evd', subst = Evd.refresh_undefined_universes clenv.evd in
-      let ctx = Evd.evar_universe_context evd' in
-	ctx, subst_univs_level_constr subst c 
-    else 
-      let ctx = Evd.evar_universe_context clenv.evd in
-	ctx, c
-  in
-  Proofview.Goal.s_enter { s_enter = begin fun gl ->
-    let sigma = Proofview.Goal.sigma gl in
-    let sigma = Sigma.to_evar_map sigma in
-    let sigma = Evd.merge_universe_context sigma ctx in
-    Sigma.Unsafe.of_pair (exact_check c', sigma)
-  end }
-=======
-  Proofview.Goal.enter begin
-    fun gl ->
+  Proofview.Goal.enter { enter = begin fun gl ->
     let clenv', c = connect_hint_clenv poly c clenv gl in
     Tacticals.New.tclTHEN
     (Proofview.Unsafe.tclEVARUNIVCONTEXT (Evd.evar_universe_context clenv'.evd))
     (exact_check c)
-  end
->>>>>>> a7ea32fb
+  end }
 
 (* Util *)
 
