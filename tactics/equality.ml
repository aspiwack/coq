(************************************************************************)
(*  v      *   The Coq Proof Assistant  /  The Coq Development Team     *)
(* <O___,, *   INRIA - CNRS - LIX - LRI - PPS - Copyright 1999-2015     *)
(*   \VV/  **************************************************************)
(*    //   *      This file is distributed under the terms of the       *)
(*         *       GNU Lesser General Public License Version 2.1        *)
(************************************************************************)

open Pp
open Errors
open Util
open Names
open Nameops
open Term
open Vars
open Termops
open Namegen
open Inductive
open Inductiveops
open Environ
open Libnames
open Globnames
open Reductionops
open Typing
open Retyping
open Tacmach.New
open Logic
open Hipattern
open Tacexpr
open Tacticals.New
open Tactics
open Tacred
open Coqlib
open Declarations
open Indrec
open Clenv
open Evd
open Ind_tables
open Eqschemes
open Locus
open Locusops
open Misctypes
open Sigma.Notations
open Proofview.Notations
open Unification

(* Options *)

let discriminate_introduction = ref true

let discr_do_intro () =
  !discriminate_introduction && Flags.version_strictly_greater Flags.V8_2

open Goptions
let _ =
  declare_bool_option
    { optsync  = true;
      optdepr  = false;
      optname  = "automatic introduction of hypotheses by discriminate";
      optkey   = ["Discriminate";"Introduction"];
      optread  = (fun () -> !discriminate_introduction);
      optwrite = (:=) discriminate_introduction }

let injection_pattern_l2r_order = ref true

let use_injection_pattern_l2r_order () =
  !injection_pattern_l2r_order
  && Flags.version_strictly_greater Flags.V8_4

let _ =
  declare_bool_option
    { optsync  = true;
      optdepr  = false;
      optname  = "injection left-to-right pattern order";
      optkey   = ["Injection";"L2R";"Pattern";"Order"];
      optread  = (fun () -> !injection_pattern_l2r_order) ;
      optwrite = (fun b -> injection_pattern_l2r_order := b) }

(* Rewriting tactics *)

let clear ids = Proofview.V82.tactic (clear ids)

let tclNOTSAMEGOAL tac =
  Proofview.V82.tactic (Tacticals.tclNOTSAMEGOAL (Proofview.V82.of_tactic tac))

type dep_proof_flag = bool (* true = support rewriting dependent proofs *)
type freeze_evars_flag = bool (* true = don't instantiate existing evars *)

type orientation = bool

type conditions =
  | Naive (* Only try the first occurrence of the lemma (default) *)
  | FirstSolved (* Use the first match whose side-conditions are solved *)
  | AllMatches (* Rewrite all matches whose side-conditions are solved *)

(* Warning : rewriting from left to right only works
   if there exists in the context a theorem named <eqname>_<suffsort>_r
   with type (A:<sort>)(x:A)(P:A->Prop)(P x)->(y:A)(eqname A y x)->(P y).
   If another equality myeq is introduced, then corresponding theorems
   myeq_ind_r, myeq_rec_r and myeq_rect_r have to be proven. See below.
   -- Eduardo (19/8/97)
*)

let rewrite_core_unif_flags = {
  modulo_conv_on_closed_terms = None;
  use_metas_eagerly_in_conv_on_closed_terms = true;
  use_evars_eagerly_in_conv_on_closed_terms = false;
  modulo_delta = empty_transparent_state;
  modulo_delta_types = empty_transparent_state;
  check_applied_meta_types = true;
  use_pattern_unification = true;
  use_meta_bound_pattern_unification = true;
  frozen_evars = Evar.Set.empty;
  restrict_conv_on_strict_subterms = false;
  modulo_betaiota = false;
  modulo_eta = true;
}

let rewrite_unif_flags = {
  core_unify_flags = rewrite_core_unif_flags;
  merge_unify_flags = rewrite_core_unif_flags;
  subterm_unify_flags = rewrite_core_unif_flags;
  allow_K_in_toplevel_higher_order_unification = false;
    (* allow_K does not matter in practice because calls w_typed_unify *)
  resolve_evars = true
}

let freeze_initial_evars sigma flags clause =
  (* We take evars of the type: this may include old evars! For excluding *)
  (* all old evars, including the ones occurring in the rewriting lemma, *)
  (* we would have to take the clenv_value *)
  let newevars = Evd.evars_of_term (clenv_type clause) in
  let evars =
    fold_undefined (fun evk _ evars ->
      if Evar.Set.mem evk newevars then evars
      else Evar.Set.add evk evars)
      sigma Evar.Set.empty in
  {flags with
    core_unify_flags = {flags.core_unify_flags with frozen_evars = evars};
    merge_unify_flags = {flags.merge_unify_flags with frozen_evars = evars};
    subterm_unify_flags = {flags.subterm_unify_flags with frozen_evars = evars}}

let make_flags frzevars sigma flags clause =
  if frzevars then freeze_initial_evars sigma flags clause else flags

let side_tac tac sidetac =
  match sidetac with
  | None -> tac
  | Some sidetac -> tclTHENSFIRSTn tac [|Proofview.tclUNIT ()|] sidetac

let instantiate_lemma_all frzevars gl c ty l l2r concl =
  let env = Proofview.Goal.env gl in
  let eqclause = pf_apply Clenv.make_clenv_binding gl (c,ty) l in
  let (equiv, args) = decompose_appvect (Clenv.clenv_type eqclause) in
  let arglen = Array.length args in
  let () = if arglen < 2 then error "The term provided is not an applied relation." in
  let c1 = args.(arglen - 2) in
  let c2 = args.(arglen - 1) in
  let try_occ (evd', c') =
    Clenvtac.clenv_pose_dependent_evars true {eqclause with evd = evd'}
  in
  let flags = make_flags frzevars (Tacmach.New.project gl) rewrite_unif_flags eqclause in
  let occs =
    w_unify_to_subterm_all ~flags env eqclause.evd
      ((if l2r then c1 else c2),concl)
  in List.map try_occ occs

let instantiate_lemma gl c ty l l2r concl =
  let sigma, ct = pf_type_of gl c in
  let t = try snd (reduce_to_quantified_ind (pf_env gl) sigma ct) with UserError _ -> ct in
  let eqclause = Clenv.make_clenv_binding (pf_env gl) sigma (c,t) l in
  [eqclause]

let rewrite_conv_closed_core_unif_flags = {
  modulo_conv_on_closed_terms = Some full_transparent_state;
    (* We have this flag for historical reasons, it has e.g. the consequence *)
    (* to rewrite "?x+2" in "y+(1+1)=0" or to rewrite "?x+?x" in "2+(1+1)=0" *)

  use_metas_eagerly_in_conv_on_closed_terms = true;
  use_evars_eagerly_in_conv_on_closed_terms = false;
    (* Combined with modulo_conv_on_closed_terms, this flag allows since 8.2 *)
    (* to rewrite e.g. "?x+(2+?x)" in "1+(1+2)=0" *)

  modulo_delta = empty_transparent_state;
  modulo_delta_types = full_transparent_state;
  check_applied_meta_types = true;
  use_pattern_unification = true;
    (* To rewrite "?n x y" in "y+x=0" when ?n is *)
    (* a preexisting evar of the goal*)

  use_meta_bound_pattern_unification = true;

  frozen_evars = Evar.Set.empty;
    (* This is set dynamically *)

  restrict_conv_on_strict_subterms = false;
  modulo_betaiota = false;
  modulo_eta = true;
}

let rewrite_conv_closed_unif_flags = {
  core_unify_flags = rewrite_conv_closed_core_unif_flags;
  merge_unify_flags = rewrite_conv_closed_core_unif_flags;
  subterm_unify_flags = rewrite_conv_closed_core_unif_flags;
  allow_K_in_toplevel_higher_order_unification = false;
  resolve_evars = false
}

let rewrite_keyed_core_unif_flags = {
  modulo_conv_on_closed_terms = Some full_transparent_state;
    (* We have this flag for historical reasons, it has e.g. the consequence *)
    (* to rewrite "?x+2" in "y+(1+1)=0" or to rewrite "?x+?x" in "2+(1+1)=0" *)

  use_metas_eagerly_in_conv_on_closed_terms = true;
  use_evars_eagerly_in_conv_on_closed_terms = false;
    (* Combined with modulo_conv_on_closed_terms, this flag allows since 8.2 *)
    (* to rewrite e.g. "?x+(2+?x)" in "1+(1+2)=0" *)

  modulo_delta = full_transparent_state;
  modulo_delta_types = full_transparent_state;
  check_applied_meta_types = true;
  use_pattern_unification = true;
    (* To rewrite "?n x y" in "y+x=0" when ?n is *)
    (* a preexisting evar of the goal*)

  use_meta_bound_pattern_unification = true;

  frozen_evars = Evar.Set.empty;
    (* This is set dynamically *)

  restrict_conv_on_strict_subterms = false;
  modulo_betaiota = true;
  (* Different from conv_closed *)
  modulo_eta = true;
}

let rewrite_keyed_unif_flags = {
  core_unify_flags = rewrite_keyed_core_unif_flags;
  merge_unify_flags = rewrite_keyed_core_unif_flags;
  subterm_unify_flags = rewrite_keyed_core_unif_flags;
  allow_K_in_toplevel_higher_order_unification = false;
  resolve_evars = false
}

let rewrite_elim with_evars frzevars cls c e =
<<<<<<< HEAD
  Proofview.Goal.enter { enter = begin fun gl ->
  let flags = make_flags frzevars (Tacmach.New.project gl) rewrite_conv_closed_unif_flags c in
=======
  Proofview.Goal.enter begin fun gl ->
  let flags = if Unification.is_keyed_unification ()
	      then rewrite_keyed_unif_flags else rewrite_conv_closed_unif_flags in
  let flags = make_flags frzevars (Proofview.Goal.sigma gl) flags c in
>>>>>>> 245affff
  general_elim_clause with_evars flags cls c e
  end }

(* Ad hoc asymmetric general_elim_clause *)
let general_elim_clause with_evars frzevars cls rew elim =
  let open Pretype_errors in
  Proofview.tclORELSE
    begin match cls with
    | None ->
      (* was tclWEAK_PROGRESS which only fails for tactics generating one
          subgoal and did not fail for useless conditional rewritings generating
          an extra condition *)
      tclNOTSAMEGOAL (rewrite_elim with_evars frzevars cls rew elim)
    | Some _ -> rewrite_elim with_evars frzevars cls rew elim
    end
    begin function (e, info) -> match e with
    | PretypeError (env, evd, NoOccurrenceFound (c', _)) ->
      Proofview.tclZERO (PretypeError (env, evd, NoOccurrenceFound (c', cls)))
    | e -> Proofview.tclZERO ~info e
    end

let general_elim_clause with_evars frzevars tac cls c t l l2r elim =
  let all, firstonly, tac =
    match tac with
    | None -> false, false, None
    | Some (tac, Naive) -> false, false, Some tac
    | Some (tac, FirstSolved) -> true, true, Some (tclCOMPLETE tac)
    | Some (tac, AllMatches) -> true, false, Some (tclCOMPLETE tac)
  in
  let try_clause c =
    side_tac
      (tclTHEN
         (Proofview.Unsafe.tclEVARS c.evd)
         (general_elim_clause with_evars frzevars cls c elim))
      tac
  in
  Proofview.Goal.enter { enter = begin fun gl ->
    let instantiate_lemma concl =
      if not all then instantiate_lemma gl c t l l2r concl
      else instantiate_lemma_all frzevars gl c t l l2r concl
    in
    let typ = match cls with
    | None -> pf_nf_concl gl
    | Some id -> pf_get_hyp_typ id (Proofview.Goal.assume gl)
    in
    let cs = instantiate_lemma typ in
    if firstonly then tclFIRST (List.map try_clause cs)
    else tclMAP try_clause cs
  end }

(* The next function decides in particular whether to try a regular
  rewrite or a generalized rewrite.
  Approach is to break everything, if [eq] appears in head position
  then regular rewrite else try general rewrite.
  If occurrences are set, use general rewrite.
*)

let (forward_general_setoid_rewrite_clause, general_setoid_rewrite_clause) = Hook.make ()

(* Do we have a JMeq instance on twice the same domains ? *)

let jmeq_same_dom gl = function
  | None -> true (* already checked in Hipattern.find_eq_data_decompose *)
  | Some t ->
    let rels, t = decompose_prod_assum t in
    let env = Environ.push_rel_context rels (Proofview.Goal.env gl) in
    match decompose_app t with
      | _, [dom1; _; dom2;_] -> is_conv env (Tacmach.New.project gl) dom1 dom2
      | _ -> false

(* find_elim determines which elimination principle is necessary to
   eliminate lbeq on sort_of_gl. *)

let find_elim hdcncl lft2rgt dep cls ot gl =
  let inccl = Option.is_empty cls in
  if (is_global Coqlib.glob_eq hdcncl ||
      (is_global Coqlib.glob_jmeq hdcncl &&
	 jmeq_same_dom gl ot)) && not dep
    || Flags.version_less_or_equal Flags.V8_2
  then
    let c = 
      match kind_of_term hdcncl with 
      | Ind (ind_sp,u) -> 
	let pr1 = 
	  lookup_eliminator ind_sp (elimination_sort_of_clause cls gl) 
	in
        begin match lft2rgt, cls with
        | Some true, None
        | Some false, Some _ ->
	  let c1 = destConstRef pr1 in 
	  let mp,dp,l = repr_con (constant_of_kn (canonical_con c1)) in 
	  let l' = Label.of_id (add_suffix (Label.to_id l) "_r")  in 
	  let c1' = Global.constant_of_delta_kn (make_kn mp dp l') in
	  begin 
	    try 
	      let _ = Global.lookup_constant c1' in
		c1'
	    with Not_found -> 
	      errorlabstrm "Equality.find_elim"
                (str "Cannot find rewrite principle " ++ pr_label l' ++ str ".")
	  end
	| _ -> destConstRef pr1
        end
      | _ -> 
	  (* cannot occur since we checked that we are in presence of 
	     Logic.eq or Jmeq just before *)
	assert false
    in
      let Sigma (elim, sigma, p) = Sigma.fresh_global (Global.env ()) (Proofview.Goal.sigma gl) (ConstRef c) in
      Sigma ((elim, Safe_typing.empty_private_constants), sigma, p)
  else
  let scheme_name = match dep, lft2rgt, inccl with
    (* Non dependent case *)
    | false, Some true, true -> rew_l2r_scheme_kind
    | false, Some true, false -> rew_r2l_scheme_kind
    | false, _, false -> rew_l2r_scheme_kind
    | false, _, true -> rew_r2l_scheme_kind
    (* Dependent case *)
    | true, Some true, true -> rew_l2r_dep_scheme_kind
    | true, Some true, false -> rew_l2r_forward_dep_scheme_kind
    | true, _, true -> rew_r2l_dep_scheme_kind
    | true, _, false -> rew_r2l_forward_dep_scheme_kind
  in
  match kind_of_term hdcncl with
  | Ind (ind,u) -> 
      let c, eff = find_scheme scheme_name ind in 
      (* MS: cannot use pf_constr_of_global as the eliminator might be generated by side-effect *)
      let Sigma (elim, sigma, p) =
	Sigma.fresh_global (Global.env ()) (Proofview.Goal.sigma gl) (ConstRef c)
      in
      Sigma ((elim, eff), sigma, p)
  | _ -> assert false

let type_of_clause cls gl = match cls with
  | None -> Proofview.Goal.concl gl
  | Some id -> pf_get_hyp_typ id gl

let leibniz_rewrite_ebindings_clause cls lft2rgt tac c t l with_evars frzevars dep_proof_ok hdcncl =
  Proofview.Goal.nf_s_enter { s_enter = begin fun gl ->
  let isatomic = isProd (whd_zeta hdcncl) in
  let dep_fun = if isatomic then dependent else dependent_no_evar in
  let type_of_cls = type_of_clause cls gl in
  let dep = dep_proof_ok && dep_fun c type_of_cls in
  let Sigma ((elim, effs), sigma, p) = find_elim hdcncl lft2rgt dep cls (Some t) gl in
  let tac =
      Proofview.tclEFFECTS effs <*>
      general_elim_clause with_evars frzevars tac cls c t l
      (match lft2rgt with None -> false | Some b -> b)
      {elimindex = None; elimbody = (elim,NoBindings); elimrename = None}
  in
  Sigma (tac, sigma, p)
  end }

let adjust_rewriting_direction args lft2rgt =
  match args with
  | [_] ->
    (* equality to a constant, like in eq_true *)
    (* more natural to see -> as the rewriting to the constant *)
    if not lft2rgt then
      error "Rewriting non-symmetric equality not allowed from right-to-left.";
    None
  | _ ->
    (* other equality *)
    Some lft2rgt

let rewrite_side_tac tac sidetac = side_tac tac (Option.map fst sidetac)

(* Main function for dispatching which kind of rewriting it is about *)

let general_rewrite_ebindings_clause cls lft2rgt occs frzevars dep_proof_ok ?tac
    ((c,l) : constr with_bindings) with_evars =
  if occs != AllOccurrences then (
    rewrite_side_tac (Hook.get forward_general_setoid_rewrite_clause cls lft2rgt occs (c,l) ~new_goals:[]) tac)
  else
    Proofview.Goal.enter { enter = begin fun gl ->
      let sigma = Tacmach.New.project gl in
      let env = Proofview.Goal.env gl in
    let ctype = get_type_of env sigma c in
    let rels, t = decompose_prod_assum (whd_betaiotazeta sigma ctype) in
      match match_with_equality_type t with
      | Some (hdcncl,args) -> (* Fast path: direct leibniz-like rewrite *)
	  let lft2rgt = adjust_rewriting_direction args lft2rgt in
          leibniz_rewrite_ebindings_clause cls lft2rgt tac c (it_mkProd_or_LetIn t rels)
	    l with_evars frzevars dep_proof_ok hdcncl
      | None ->
	  Proofview.tclORELSE
            begin
	      rewrite_side_tac (Hook.get forward_general_setoid_rewrite_clause cls
				   lft2rgt occs (c,l) ~new_goals:[]) tac
            end
            begin function
              | (e, info) ->
	          let env' = push_rel_context rels env in
	          let rels',t' = splay_prod_assum env' sigma t in (* Search for underlying eq *)
	          match match_with_equality_type t' with
	            | Some (hdcncl,args) ->
		  let lft2rgt = adjust_rewriting_direction args lft2rgt in
		  leibniz_rewrite_ebindings_clause cls lft2rgt tac c
		    (it_mkProd_or_LetIn t' (rels' @ rels)) l with_evars frzevars dep_proof_ok hdcncl
	            | None -> Proofview.tclZERO ~info e
            (* error "The provided term does not end with an equality or a declared rewrite relation." *)  
            end
    end }

let general_rewrite_ebindings =
  general_rewrite_ebindings_clause None

let general_rewrite_bindings l2r occs frzevars dep_proof_ok ?tac (c,bl) =
  general_rewrite_ebindings_clause None l2r occs
    frzevars dep_proof_ok ?tac (c,bl)

let general_rewrite l2r occs frzevars dep_proof_ok ?tac c =
  general_rewrite_bindings l2r occs
    frzevars dep_proof_ok ?tac (c,NoBindings) false

let general_rewrite_ebindings_in l2r occs frzevars dep_proof_ok ?tac id =
  general_rewrite_ebindings_clause (Some id) l2r occs frzevars dep_proof_ok ?tac

let general_rewrite_bindings_in l2r occs frzevars dep_proof_ok ?tac id (c,bl) =
  general_rewrite_ebindings_clause (Some id) l2r occs
    frzevars dep_proof_ok ?tac (c,bl)

let general_rewrite_in l2r occs frzevars dep_proof_ok ?tac id c =
  general_rewrite_ebindings_clause (Some id) l2r occs
    frzevars dep_proof_ok ?tac (c,NoBindings)

let general_rewrite_clause l2r with_evars ?tac c cl =
  let occs_of = occurrences_map (List.fold_left
    (fun acc ->
      function ArgArg x -> x :: acc | ArgVar _ -> acc)
    [])
  in
  match cl.onhyps with
    | Some l ->
	(* If a precise list of locations is given, success is mandatory for
	   each of these locations. *)
	let rec do_hyps = function
	  | [] -> Proofview.tclUNIT ()
	  | ((occs,id),_) :: l ->
	    tclTHENFIRST
	      (general_rewrite_ebindings_in l2r (occs_of occs) false true ?tac id c with_evars)
	      (do_hyps l)
	in
	if cl.concl_occs == NoOccurrences then do_hyps l else
	  tclTHENFIRST
	    (general_rewrite_ebindings l2r (occs_of cl.concl_occs) false true ?tac c with_evars)
            (do_hyps l)
    | None ->
	(* Otherwise, if we are told to rewrite in all hypothesis via the
           syntax "* |-", we fail iff all the different rewrites fail *)
	let rec do_hyps_atleastonce = function
	  | [] -> tclZEROMSG (Pp.str"Nothing to rewrite.")
	  | id :: l ->
	    tclIFTHENTRYELSEMUST
	     (general_rewrite_ebindings_in l2r AllOccurrences false true ?tac id c with_evars)
	     (do_hyps_atleastonce l)
	in
	let do_hyps =
	  (* If the term to rewrite uses an hypothesis H, don't rewrite in H *)
	  let ids gl =
	    let ids_in_c = Environ.global_vars_set (Global.env()) (fst c) in
            let ids_of_hyps = pf_ids_of_hyps gl in
	    Id.Set.fold (fun id l -> List.remove Id.equal id l) ids_in_c ids_of_hyps
	  in
          Proofview.Goal.enter { enter = begin fun gl ->
            do_hyps_atleastonce (ids gl)
          end }
	in
	if cl.concl_occs == NoOccurrences then do_hyps else
	  tclIFTHENTRYELSEMUST
	   (general_rewrite_ebindings l2r (occs_of cl.concl_occs) false true ?tac c with_evars)
	   do_hyps

let apply_special_clear_request clear_flag f =
  Proofview.Goal.enter { enter = begin fun gl ->
    let sigma = Tacmach.New.project gl in
    let env = Proofview.Goal.env gl in
    try
      let ((c, bl), sigma) = run_delayed env sigma f in
      apply_clear_request clear_flag (use_clear_hyp_by_default ()) c
    with
      e when catchable_exception e -> tclIDTAC
  end }

let general_multi_rewrite with_evars l cl tac =
  let do1 l2r f =
    Proofview.Goal.enter { enter = begin fun gl ->
      let sigma = Tacmach.New.project gl in
      let env = Proofview.Goal.env gl in
      let (c, sigma) = run_delayed env sigma f in
      tclWITHHOLES with_evars
        (general_rewrite_clause l2r with_evars ?tac c cl) sigma
    end }
  in
  let rec doN l2r c = function
    | Precisely n when n <= 0 -> Proofview.tclUNIT ()
    | Precisely 1 -> do1 l2r c
    | Precisely n -> tclTHENFIRST (do1 l2r c) (doN l2r c (Precisely (n-1)))
    | RepeatStar -> tclREPEAT_MAIN (do1 l2r c)
    | RepeatPlus -> tclTHENFIRST (do1 l2r c) (doN l2r c RepeatStar)
    | UpTo n when n<=0 -> Proofview.tclUNIT ()
    | UpTo n -> tclTHENFIRST (tclTRY (do1 l2r c)) (doN l2r c (UpTo (n-1)))
  in
  let rec loop = function
    | [] -> Proofview.tclUNIT ()
    | (l2r,m,clear_flag,c)::l ->
        tclTHENFIRST
          (tclTHEN (doN l2r c m) (apply_special_clear_request clear_flag c)) (loop l)
  in loop l

let rewriteLR = general_rewrite true AllOccurrences true true
let rewriteRL = general_rewrite false AllOccurrences true true

(* Replacing tactics *)

let classes_dirpath =
  DirPath.make (List.map Id.of_string ["Classes";"Coq"])

let init_setoid () =
  if is_dirpath_prefix_of classes_dirpath (Lib.cwd ()) then ()
  else Coqlib.check_required_library ["Coq";"Setoids";"Setoid"]

let check_setoid cl = 
  Option.fold_left
    ( List.fold_left 
	(fun b ((occ,_),_) -> 
	  b||(Locusops.occurrences_map (fun x -> x) occ <> AllOccurrences)
	)
    )
    ((Locusops.occurrences_map (fun x -> x) cl.concl_occs <> AllOccurrences) &&
	(Locusops.occurrences_map (fun x -> x) cl.concl_occs <> NoOccurrences))
    cl.onhyps

let replace_core clause l2r eq =
  if check_setoid clause
  then init_setoid ();
  tclTHENFIRST
    (assert_as false None None eq)
    (onLastHypId (fun id ->
      tclTHEN
        (tclTRY (general_rewrite_clause l2r false (mkVar id,NoBindings) clause))
	(clear [id])))

(* eq,sym_eq : equality on Type and its symmetry theorem
   c1 c2 : c1 is to be replaced by c2
   unsafe : If true, do not check that c1 and c2 are convertible
   tac : Used to prove the equality c1 = c2
   gl : goal *)

let replace_using_leibniz clause c1 c2 l2r unsafe try_prove_eq_opt =
  let try_prove_eq =
    match try_prove_eq_opt with
      | None -> Proofview.tclUNIT ()
      | Some tac ->  tclCOMPLETE tac
  in
  Proofview.Goal.enter { enter = begin fun gl ->
  let get_type_of = pf_apply get_type_of gl in
  let t1 = get_type_of c1
  and t2 = get_type_of c2 in
  let evd = 
    if unsafe then Some (Tacmach.New.project gl)
    else
      try Some (Evarconv.the_conv_x (Proofview.Goal.env gl) t1 t2 (Tacmach.New.project gl))
      with Evarconv.UnableToUnify _ -> None
  in
  match evd with
  | None ->
    tclFAIL 0 (str"Terms do not have convertible types.")
  | Some evd ->
    let e = build_coq_eq () in
    let sym = build_coq_eq_sym () in
    Tacticals.New.pf_constr_of_global sym (fun sym ->
    Tacticals.New.pf_constr_of_global e (fun e ->
    let eq = applist (e, [t1;c1;c2]) in
    tclTHENLAST
      (replace_core clause l2r eq)
      (tclFIRST
         [assumption;
          tclTHEN (apply sym) assumption;
          try_prove_eq
         ])))
  end }

let replace c1 c2 =
  replace_using_leibniz onConcl c2 c1 false false None

let replace_by c1 c2 tac =
  replace_using_leibniz onConcl c2 c1 false false (Some tac)

let replace_in_clause_maybe_by c1 c2 cl tac_opt =
  replace_using_leibniz cl c2 c1 false false tac_opt

(* End of Eduardo's code. The rest of this file could be improved
   using the functions match_with_equation, etc that I defined
   in Pattern.ml.
   -- Eduardo (19/8/97)
*)

(* Tactics for equality reasoning with the "eq" relation. This code
   will work with any equivalence relation which is substitutive *)

(* [find_positions t1 t2]

   will find the positions in the two terms which are suitable for
   discrimination, or for injection.  Obviously, if there is a
   position which is suitable for discrimination, then we want to
   exploit it, and not bother with injection.  So when we find a
   position which is suitable for discrimination, we will just raise
   an exception with that position.

   So the algorithm goes like this:

   if [t1] and [t2] start with the same constructor, then we can
   continue to try to find positions in the arguments of [t1] and
   [t2].

   if [t1] and [t2] do not start with the same constructor, then we
   have found a discrimination position

   if one [t1] or [t2] do not start with a constructor and the two
   terms are not already convertible, then we have found an injection
   position.

   A discriminating position consists of a constructor-path and a pair
   of operators.  The constructor-path tells us how to get down to the
   place where the two operators, which must differ, can be found.

   An injecting position has two terms instead of the two operators,
   since these terms are different, but not manifestly so.

   A constructor-path is a list of pairs of (operator * int), where
   the int (based at 0) tells us which argument of the operator we
   descended into.

 *)

exception DiscrFound of
  (constructor * int) list * constructor * constructor

let injection_on_proofs = ref false

let _ =
  declare_bool_option
    { optsync  = true;
      optdepr  = false;
      optname  = "injection on prop arguments";
      optkey   = ["Injection";"On";"Proofs"];
      optread  = (fun () -> !injection_on_proofs) ;
      optwrite = (fun b -> injection_on_proofs := b) }


let find_positions env sigma t1 t2 =
  let project env sorts posn t1 t2 =
    let ty1 = get_type_of env sigma t1 in
    let s = get_sort_family_of env sigma ty1 in
    if Sorts.List.mem s sorts
    then [(List.rev posn,t1,t2)] else []
  in
  let rec findrec sorts posn t1 t2 =
    let hd1,args1 = whd_betadeltaiota_stack env sigma t1 in
    let hd2,args2 = whd_betadeltaiota_stack env sigma t2 in
    match (kind_of_term hd1, kind_of_term hd2) with
      | Construct (sp1,_), Construct (sp2,_)
          when Int.equal (List.length args1) (constructor_nallargs_env env sp1)
            ->
	  let sorts' =
            Sorts.List.intersect sorts (allowed_sorts env (fst sp1))
          in
          (* both sides are fully applied constructors, so either we descend,
             or we can discriminate here. *)
	  if eq_constructor sp1 sp2 then
	    let nrealargs = constructor_nrealargs_env env sp1 in
	    let rargs1 = List.lastn nrealargs args1 in
	    let rargs2 = List.lastn nrealargs args2 in
            List.flatten
	      (List.map2_i (fun i -> findrec sorts' ((sp1,i)::posn))
		0 rargs1 rargs2)
	  else if Sorts.List.mem InType sorts'
          then (* see build_discriminator *)
	    raise (DiscrFound (List.rev posn,sp1,sp2))
	  else 
          (* if we cannot eliminate to Type, we cannot discriminate but we
	     may still try to project *)
	  project env sorts posn (applist (hd1,args1)) (applist (hd2,args2))
      | _ ->
	  let t1_0 = applist (hd1,args1)
          and t2_0 = applist (hd2,args2) in
          if is_conv env sigma t1_0 t2_0 then
	    []
          else
	    project env sorts posn t1_0 t2_0
  in
  try
    let sorts = if !injection_on_proofs then [InSet;InType;InProp]
		else [InSet;InType]
    in
    Inr (findrec sorts [] t1 t2)
  with DiscrFound (path,c1,c2) ->
    Inl (path,c1,c2)

let discriminable env sigma t1 t2 =
  match find_positions env sigma t1 t2 with
    | Inl _ -> true
    | _ -> false

let injectable env sigma t1 t2 =
    match find_positions env sigma t1 t2 with
    | Inl _ | Inr [] | Inr [([],_,_)] -> false
    | Inr _ -> true


(* Once we have found a position, we need to project down to it.  If
   we are discriminating, then we need to produce False on one of the
   branches of the discriminator, and True on the other one.  So the
   result type of the case-expressions is always Prop.

   If we are injecting, then we need to discover the result-type.
   This can be difficult, since the type of the two terms at the
   injection-position can be different, and we need to find a
   dependent sigma-type which generalizes them both.

   We can get an approximation to the right type to choose by:

   (0) Before beginning, we reserve a patvar for the default
   value of the match, to be used in all the bogus branches.

   (1) perform the case-splits, down to the site of the injection.  At
   each step, we have a term which is the "head" of the next
   case-split.  At the point when we actually reach the end of our
   path, the "head" is the term to return.  We compute its type, and
   then, backwards, make a sigma-type with every free debruijn
   reference in that type.  We can be finer, and first do a S(TRONG)NF
   on the type, so that we get the fewest number of references
   possible.

   (2) This gives us a closed type for the head, which we use for the
   types of all the case-splits.

   (3) Now, we can compute the type of one of T1, T2, and then unify
   it with the type of the last component of the result-type, and this
   will give us the bindings for the other arguments of the tuple.

 *)

(* The algorithm, then is to perform successive case-splits.  We have
   the result-type of the case-split, and also the type of that
   result-type.  We have a "direction" we want to follow, i.e. a
   constructor-number, and in all other "directions", we want to juse
   use the default-value.

   After doing the case-split, we call the afterfun, with the updated
   environment, to produce the term for the desired "direction".

   The assumption is made here that the result-type is not manifestly
   functional, so we can just use the length of the branch-type to
   know how many lambda's to stick in.

 *)

(* [descend_then env sigma head dirn]

   returns the number of products introduced, and the environment
   which is active, in the body of the case-branch given by [dirn],
   along with a continuation, which expects to be fed:

    (1) the value of the body of the branch given by [dirn]
    (2) the default-value

    (3) the type of the default-value, which must also be the type of
        the body of the [dirn] branch

   the continuation then constructs the case-split.
 *)

let descend_then env sigma head dirn =
  let IndType (indf,_) =
    try find_rectype env sigma (get_type_of env sigma head)
    with Not_found ->
      error "Cannot project on an inductive type derived from a dependency." in
  let indp,_ = (dest_ind_family indf) in
  let ind, _ = check_privacy env indp in
  let (mib,mip) = lookup_mind_specif env ind in
  let cstr = get_constructors env indf in
  let dirn_nlams = cstr.(dirn-1).cs_nargs in
  let dirn_env = push_rel_context cstr.(dirn-1).cs_args env in
  (dirn_nlams,
   dirn_env,
   (fun dirnval (dfltval,resty) ->
      let deparsign = make_arity_signature env true indf in
      let p =
	it_mkLambda_or_LetIn (lift (mip.mind_nrealargs+1) resty) deparsign in
      let build_branch i =
	let result = if Int.equal i dirn then dirnval else dfltval in
	it_mkLambda_or_LetIn_name env result cstr.(i-1).cs_args in
      let brl =
        List.map build_branch
          (List.interval 1 (Array.length mip.mind_consnames)) in
      let ci = make_case_info env ind RegularStyle in
      mkCase (ci, p, head, Array.of_list brl)))

(* Now we need to construct the discriminator, given a discriminable
   position.  This boils down to:

   (1) If the position is directly beneath us, then we need to do a
   case-split, with result-type Prop, and stick True and False into
   the branches, as is convenient.

   (2) If the position is not directly beneath us, then we need to
   call descend_then, to descend one step, and then recursively
   construct the discriminator.

 *)

(* [construct_discriminator env dirn headval]
   constructs a case-split on [headval], with the [dirn]-th branch
   giving [True], and all the rest giving False. *)

let construct_discriminator env sigma dirn c sort =
  let IndType(indf,_) =
    try find_rectype env sigma (get_type_of env sigma c)
    with Not_found ->
       (* one can find Rel(k) in case of dependent constructors
          like T := c : (A:Set)A->T and a discrimination
          on (c bool true) = (c bool false)
          CP : changed assert false in a more informative error
       *)
      errorlabstrm "Equality.construct_discriminator"
	(str "Cannot discriminate on inductive constructors with \
		 dependent types.") in
  let (indp,_) = dest_ind_family indf in
  let ind, _ = check_privacy env indp in
  let (mib,mip) = lookup_mind_specif env ind in
  let (true_0,false_0,sort_0) = build_coq_True(),build_coq_False(),Prop Null in
  let deparsign = make_arity_signature env true indf in
  let p = it_mkLambda_or_LetIn (mkSort sort_0) deparsign in
  let cstrs = get_constructors env indf in
  let build_branch i =
    let endpt = if Int.equal i dirn then true_0 else false_0 in
    it_mkLambda_or_LetIn endpt cstrs.(i-1).cs_args in
  let brl =
    List.map build_branch(List.interval 1 (Array.length mip.mind_consnames)) in
  let ci = make_case_info env ind RegularStyle in
  mkCase (ci, p, c, Array.of_list brl)

let rec build_discriminator env sigma dirn c sort = function
  | [] -> construct_discriminator env sigma dirn c sort
  | ((sp,cnum),argnum)::l ->
      let (cnum_nlams,cnum_env,kont) = descend_then env sigma c cnum in
      let newc = mkRel(cnum_nlams-argnum) in
      let subval = build_discriminator cnum_env sigma dirn newc sort l  in
      kont subval (build_coq_False (),mkSort (Prop Null))

(* Note: discrimination could be more clever: if some elimination is
   not allowed because of a large impredicative constructor in the
   path (see allowed_sorts in find_positions), the positions could
   still be discrimated by projecting first instead of putting the
   discrimination combinator inside the projecting combinator. Example
   of relevant situation:

   Inductive t:Set := c : forall A:Set, A -> nat -> t.
   Goal ~ c _ 0 0 = c _ 0 1. intro. discriminate H.
*)

let gen_absurdity id =
  Proofview.Goal.enter { enter = begin fun gl ->
  let hyp_typ = pf_get_hyp_typ id (Proofview.Goal.assume gl) in
  let hyp_typ = pf_nf_evar gl hyp_typ in
  if is_empty_type hyp_typ
  then
    simplest_elim (mkVar id)
  else
    tclZEROMSG (str "Not the negation of an equality.")
  end }

(* Precondition: eq is leibniz equality

   returns ((eq_elim t t1 P i t2), absurd_term)
   where  P=[e:t]discriminator
          absurd_term=False
*)

let ind_scheme_of_eq lbeq =
  let (mib,mip) = Global.lookup_inductive (destIndRef lbeq.eq) in
  let kind = inductive_sort_family mip in
  (* use ind rather than case by compatibility *)
  let kind =
    if kind == InProp then Elimschemes.ind_scheme_kind_from_prop
    else Elimschemes.ind_scheme_kind_from_type in
  let c, eff = find_scheme kind (destIndRef lbeq.eq) in
    ConstRef c, eff


let discrimination_pf env sigma e (t,t1,t2) discriminator lbeq =
  let i            = build_coq_I () in
  let absurd_term  = build_coq_False () in
  let eq_elim, eff = ind_scheme_of_eq lbeq in
  let sigma, eq_elim = Evd.fresh_global (Global.env ()) sigma eq_elim in
    sigma, (applist (eq_elim, [t;t1;mkNamedLambda e t discriminator;i;t2]), absurd_term),
    eff

let eq_baseid = Id.of_string "e"

let apply_on_clause (f,t) clause =
  let sigma =  clause.evd in
  let f_clause = mk_clenv_from_env clause.env sigma None (f,t) in
  let argmv =
    (match kind_of_term (last_arg f_clause.templval.Evd.rebus) with
     | Meta mv -> mv
     | _  -> errorlabstrm "" (str "Ill-formed clause applicator.")) in
  clenv_fchain ~with_univs:false argmv f_clause clause

let discr_positions env sigma (lbeq,eqn,(t,t1,t2)) eq_clause cpath dirn sort =
  let e = next_ident_away eq_baseid (ids_of_context env) in
  let e_env = push_named (e,None,t) env in
  let discriminator =
    build_discriminator e_env sigma dirn (mkVar e) sort cpath in
  let sigma,(pf, absurd_term), eff = 
    discrimination_pf env sigma e (t,t1,t2) discriminator lbeq in
  let pf_ty = mkArrow eqn absurd_term in
  let absurd_clause = apply_on_clause (pf,pf_ty) eq_clause in
  let pf = Clenvtac.clenv_value_cast_meta absurd_clause in
  Proofview.Unsafe.tclEVARS sigma <*>
  Proofview.tclEFFECTS eff <*>
  tclTHENS (assert_after Anonymous absurd_term)
    [onLastHypId gen_absurdity; (Proofview.V82.tactic (refine pf))]

let discrEq (lbeq,_,(t,t1,t2) as u) eq_clause =
  let sigma = eq_clause.evd in
  Proofview.Goal.nf_enter { enter = begin fun gl ->
    let env = Proofview.Goal.env gl in
    let concl = Proofview.Goal.concl gl in
    match find_positions env sigma t1 t2 with
    | Inr _ ->
	tclZEROMSG (str"Not a discriminable equality.")
    | Inl (cpath, (_,dirn), _) ->
	let sort = pf_apply get_type_of gl concl in
	discr_positions env sigma u eq_clause cpath dirn sort
  end }

let onEquality with_evars tac (c,lbindc) =
  Proofview.Goal.nf_enter { enter = begin fun gl ->
  let type_of = pf_unsafe_type_of gl in
  let reduce_to_quantified_ind = pf_apply Tacred.reduce_to_quantified_ind gl in
  let t = type_of c in
  let t' = try snd (reduce_to_quantified_ind t) with UserError _ -> t in
  let eq_clause = pf_apply make_clenv_binding gl (c,t') lbindc in
  let eq_clause' = Clenvtac.clenv_pose_dependent_evars with_evars eq_clause in
  let eqn = clenv_type eq_clause' in
  let (eq,u,eq_args) = find_this_eq_data_decompose gl eqn in
  tclTHEN
    (Proofview.Unsafe.tclEVARS eq_clause'.evd)
    (tac (eq,eqn,eq_args) eq_clause')
  end }

let onNegatedEquality with_evars tac =
  Proofview.Goal.nf_enter { enter = begin fun gl ->
    let sigma = Tacmach.New.project gl in
    let ccl = Proofview.Goal.concl gl in
    let env = Proofview.Goal.env gl in
    match kind_of_term (hnf_constr env sigma ccl) with
    | Prod (_,t,u) when is_empty_type u ->
        tclTHEN introf
          (onLastHypId (fun id ->
            onEquality with_evars tac (mkVar id,NoBindings)))
    | _ ->
        tclZEROMSG (str "Not a negated primitive equality.")
  end }

let discrSimpleClause with_evars = function
  | None -> onNegatedEquality with_evars discrEq
  | Some id -> onEquality with_evars discrEq (mkVar id,NoBindings)

let discr with_evars = onEquality with_evars discrEq

let discrClause with_evars = onClause (discrSimpleClause with_evars)

let discrEverywhere with_evars =
(*
  tclORELSE
*)
    (if discr_do_intro () then
      (tclTHEN
	(tclREPEAT introf)
	(tryAllHyps
          (fun id -> tclCOMPLETE (discr with_evars (mkVar id,NoBindings)))))
     else (* <= 8.2 compat *)
       tryAllHypsAndConcl (discrSimpleClause with_evars))
(*    (fun gls ->
       errorlabstrm "DiscrEverywhere" (str"No discriminable equalities."))
*)
let discr_tac with_evars = function
  | None -> discrEverywhere with_evars
  | Some c -> onInductionArg (fun clear_flag -> discr with_evars) c

let discrConcl = discrClause false onConcl
let discrHyp id = discrClause false (onHyp id)

(* returns the sigma type (sigS, sigT) with the respective
    constructor depending on the sort *)
(* J.F.: correction du bug #1167 en accord avec Hugo. *)

let find_sigma_data env s = build_sigma_type ()

(* [make_tuple env sigma (rterm,rty) lind] assumes [lind] is the lesser
   index bound in [rty]

   Then we build the term

     [(existT A P (mkRel lind) rterm)] of type [(sigS A P)]

   where [A] is the type of [mkRel lind] and [P] is [\na:A.rty{1/lind}]
 *)

let make_tuple env sigma (rterm,rty) lind =
  assert (dependent (mkRel lind) rty);
  let sigdata = find_sigma_data env (get_sort_of env sigma rty) in
  let sigma, a = type_of ~refresh:true env sigma (mkRel lind) in
  let (na,_,_) = lookup_rel lind env in
  (* We move [lind] to [1] and lift other rels > [lind] by 1 *)
  let rty = lift (1-lind) (liftn lind (lind+1) rty) in
  (* Now [lind] is [mkRel 1] and we abstract on (na:a) *)
  let p = mkLambda (na, a, rty) in
  let sigma, exist_term = Evd.fresh_global env sigma sigdata.intro in
  let sigma, sig_term = Evd.fresh_global env sigma sigdata.typ in
    sigma,
    (applist(exist_term,[a;p;(mkRel lind);rterm]),
     applist(sig_term,[a;p]))

(* check that the free-references of the type of [c] are contained in
   the free-references of the normal-form of that type. Strictly
   computing the exact set of free rels would require full
   normalization but this is not reasonable (e.g. in presence of
   records that contains proofs). We restrict ourself to a "simpl"
   normalization *)

let minimal_free_rels env sigma (c,cty) =
  let cty_rels = free_rels cty in
  let cty' = simpl env sigma cty in
  let rels' = free_rels cty' in
  if Int.Set.subset cty_rels rels' then
    (cty,cty_rels)
  else
    (cty',rels')

(* Like the above, but recurse over all the rels found until there are
   no more rels to be found *)
let minimal_free_rels_rec env sigma =
  let rec minimalrec_free_rels_rec prev_rels (c,cty) =
    let (cty,direct_rels) = minimal_free_rels env sigma (c,cty) in
    let combined_rels = Int.Set.union prev_rels direct_rels in
    let folder rels i = snd (minimalrec_free_rels_rec rels (c, unsafe_type_of env sigma (mkRel i)))
    in (cty, List.fold_left folder combined_rels (Int.Set.elements (Int.Set.diff direct_rels prev_rels)))
  in minimalrec_free_rels_rec Int.Set.empty

(* [sig_clausal_form siglen ty]

   Will explode [siglen] [sigS,sigT ]'s on [ty] (depending on the
   type of ty), and return:

   (1) a pattern, with meta-variables in it for various arguments,
       which, when the metavariables are replaced with appropriate
       terms, will have type [ty]

   (2) an integer, which is the last argument - the one which we just
       returned.

   (3) a pattern, for the type of that last meta

   (4) a typing for each patvar

   WARNING: No checking is done to make sure that the
            sigS(or sigT)'s are actually there.
          - Only homogeneous pairs are built i.e. pairs where all the
   dependencies are of the same sort

   [sig_clausal_form] proceed as follows: the default tuple is
   constructed by taking the tuple-type, exploding the first [tuplen]
   [sigS]'s, and replacing at each step the binder in the
   right-hand-type by a fresh metavariable. In addition, on the way
   back out, we will construct the pattern for the tuple which uses
   these meta-vars.

   This gives us a pattern, which we use to match against the type of
   [dflt]; if that fails, then against the S(TRONG)NF of that type.  If
   both fail, then we just cannot construct our tuple.  If one of
   those succeed, then we can construct our value easily - we just use
   the tuple-pattern.

 *)

let sig_clausal_form env sigma sort_of_ty siglen ty dflt =
  let sigdata = find_sigma_data env sort_of_ty in
  let evdref = ref (Evd.clear_metas sigma) in
  let rec sigrec_clausal_form siglen p_i =
    if Int.equal siglen 0 then
      (* is the default value typable with the expected type *)
      let dflt_typ = unsafe_type_of env sigma dflt in
      try
	let () = evdref := Evarconv.the_conv_x_leq env dflt_typ p_i !evdref in
	let () = evdref := Evarconv.consider_remaining_unif_problems env !evdref in
	dflt
      with Evarconv.UnableToUnify _ ->
	error "Cannot solve a unification problem."
    else
      let (a,p_i_minus_1) = match whd_beta_stack !evdref p_i with
	| (_sigS,[a;p]) -> (a,p)
 	| _ -> anomaly ~label:"sig_clausal_form" (Pp.str "should be a sigma type") in
      let ev = Evarutil.e_new_evar env evdref a in
      let rty = beta_applist(p_i_minus_1,[ev]) in
      let tuple_tail = sigrec_clausal_form (siglen-1) rty in
      match
        Evd.existential_opt_value !evdref
          (destEvar ev)
      with
	| Some w ->
            let w_type = unsafe_type_of env sigma w in
            if Evarconv.e_cumul env evdref w_type a then
	      let exist_term = Evarutil.evd_comb1 (Evd.fresh_global env) evdref sigdata.intro in
              applist(exist_term,[a;p_i_minus_1;w;tuple_tail])
            else
              error "Cannot solve a unification problem."
	| None ->
            (* This at least happens if what has been detected as a
               dependency is not one; use an evasive error message;
               even if the problem is upwards: unification should be
               tried in the first place in make_iterated_tuple instead
               of approximatively computing the free rels; then
               unsolved evars would mean not binding rel *)
	    error "Cannot solve a unification problem."
  in
  let scf = sigrec_clausal_form siglen ty in
    !evdref, Evarutil.nf_evar !evdref scf

(* The problem is to build a destructor (a generalization of the
   predecessor) which, when applied to a term made of constructors
   (say [Ci(e1,Cj(e2,Ck(...,term,...),...),...)]), returns a given
   subterm of the term (say [term]).

   Let [typ] be the type of [term]. If [term] has no dependencies in
   the [e1], [e2], etc, then all is simple. If not, then we need to
   encapsulated the dependencies into a dependent tuple in such a way
   that the destructor has not a dependent type and rewriting can then
   be applied. The destructor has the form

   [e]Cases e of
      | ...
      | Ci (x1,x2,...) =>
          Cases x2 of
          | ...
          | Cj (y1,y2,...) =>
              Cases y2 of
              | ...
              | Ck (...,z,...) => z
              | ... end
          | ... end
      | ... end

   and the dependencies is expressed by the fact that [z] has a type
   dependent in the x1, y1, ...

   Assume [z] is typed as follows: env |- z:zty

   If [zty] has no dependencies, this is simple. Otherwise, assume
   [zty] has free (de Bruijn) variables in,...i1 then the role of
   [make_iterated_tuple env sigma (term,typ) (z,zty)] is to build the
   tuple

   [existT [xn]Pn Rel(in) .. (existT [x2]P2 Rel(i2) (existT [x1]P1 Rel(i1) z))]

   where P1 is zty[i1/x1], P2 is {x1 | P1[i2/x2]} etc.

   To do this, we find the free (relative) references of the strong NF
   of [z]'s type, gather them together in left-to-right order
   (i.e. highest-numbered is farthest-left), and construct a big
   iterated pair out of it. This only works when the references are
   all themselves to members of [Set]s, because we use [sigS] to
   construct the tuple.

   Suppose now that our constructed tuple is of length [tuplen]. We
   need also to construct a default value for the other branches of
   the destructor. As default value, we take a tuple of the form

    [existT [xn]Pn ?n (... existT [x2]P2 ?2 (existT [x1]P1 ?1 term))]

   but for this we have to solve the following unification problem:

     typ = zty[i1/?1;...;in/?n]

   This is done by [sig_clausal_form].
 *)

let make_iterated_tuple env sigma dflt (z,zty) =
  let (zty,rels) = minimal_free_rels_rec env sigma (z,zty) in
  let sort_of_zty = get_sort_of env sigma zty in
  let sorted_rels = Int.Set.elements rels in
  let sigma, (tuple,tuplety) =
    List.fold_left (fun (sigma, t) -> make_tuple env sigma t) (sigma, (z,zty)) sorted_rels
  in
  assert (closed0 tuplety);
  let n = List.length sorted_rels in
  let sigma, dfltval = sig_clausal_form env sigma sort_of_zty n tuplety dflt in
    sigma, (tuple,tuplety,dfltval)

let rec build_injrec env sigma dflt c = function
  | [] -> make_iterated_tuple env sigma dflt (c,unsafe_type_of env sigma c)
  | ((sp,cnum),argnum)::l ->
    try
      let (cnum_nlams,cnum_env,kont) = descend_then env sigma c cnum in
      let newc = mkRel(cnum_nlams-argnum) in
      let sigma, (subval,tuplety,dfltval) = build_injrec cnum_env sigma dflt newc l in
	sigma, (kont subval (dfltval,tuplety), tuplety,dfltval)
    with
	UserError _ -> failwith "caught"

let build_injector env sigma dflt c cpath =
  let sigma, (injcode,resty,_) = build_injrec env sigma dflt c cpath in
    sigma, (injcode,resty)

(*
let try_delta_expand env sigma t =
  let whdt = whd_betadeltaiota env sigma t  in
  let rec hd_rec c  =
    match kind_of_term c with
      | Construct _ -> whdt
      | App (f,_)  -> hd_rec f
      | Cast (c,_,_) -> hd_rec c
      | _  -> t
  in
  hd_rec whdt
*)

let eq_dec_scheme_kind_name = ref (fun _ -> failwith "eq_dec_scheme undefined")
let set_eq_dec_scheme_kind k = eq_dec_scheme_kind_name := (fun _ -> k)

let inject_if_homogenous_dependent_pair ty =
  Proofview.Goal.nf_enter { enter = begin fun gl ->
  try
    let eq,u,(t,t1,t2) = find_this_eq_data_decompose gl ty in
    (* fetch the informations of the  pair *)
    let ceq = Universes.constr_of_global Coqlib.glob_eq in
    let sigTconstr () = (Coqlib.build_sigma_type()).Coqlib.typ in
    let existTconstr () = (Coqlib.build_sigma_type()).Coqlib.intro in
    (* check whether the equality deals with dep pairs or not *)
    let eqTypeDest = fst (decompose_app t) in
    if not (Globnames.is_global (sigTconstr()) eqTypeDest) then raise Exit;
    let hd1,ar1 = decompose_app_vect t1 and
        hd2,ar2 = decompose_app_vect t2 in
    if not (Globnames.is_global (existTconstr()) hd1) then raise Exit;
    if not (Globnames.is_global (existTconstr()) hd2) then raise Exit;
    let ind,_ = try pf_apply find_mrectype gl ar1.(0) with Not_found -> raise Exit in
    (* check if the user has declared the dec principle *)
    (* and compare the fst arguments of the dep pair *)
    (* Note: should work even if not an inductive type, but the table only *)
    (* knows inductive types *)
    if not (Ind_tables.check_scheme (!eq_dec_scheme_kind_name()) (fst ind) &&
      pf_apply is_conv gl ar1.(2) ar2.(2)) then raise Exit;
    Coqlib.check_required_library ["Coq";"Logic";"Eqdep_dec"];
    let new_eq_args = [|pf_unsafe_type_of gl ar1.(3);ar1.(3);ar2.(3)|] in
    let inj2 = Coqlib.coq_constant "inj_pair2_eq_dec is missing"
      ["Logic";"Eqdep_dec"] "inj_pair2_eq_dec" in
    let c, eff = find_scheme (!eq_dec_scheme_kind_name()) (Univ.out_punivs ind) in
    (* cut with the good equality and prove the requested goal *)
    tclTHENLIST
      [Proofview.tclEFFECTS eff;
       intro;
       onLastHyp (fun hyp ->
        tclTHENS (cut (mkApp (ceq,new_eq_args)))
          [clear [destVar hyp];
           Proofview.V82.tactic (refine
             (mkApp(inj2,[|ar1.(0);mkConst c;ar1.(1);ar1.(2);ar1.(3);ar2.(3);hyp|])))
          ])]
  with Exit ->
    Proofview.tclUNIT ()
  end }

(* Given t1=t2 Inj calculates the whd normal forms of t1 and t2 and it
   expands then only when the whdnf has a constructor of an inductive type
   in hd position, otherwise delta expansion is not done *)

let simplify_args env sigma t =
  (* Quick hack to reduce in arguments of eq only *)
  match decompose_app t with
    | eq, [t;c1;c2] -> applist (eq,[t;simpl env sigma c1;simpl env sigma c2])
    | eq, [t1;c1;t2;c2] -> applist (eq,[t1;simpl env sigma c1;t2;simpl env sigma c2])
    | _ -> t

let inject_at_positions env sigma l2r (eq,_,(t,t1,t2)) eq_clause posns tac =
  let e = next_ident_away eq_baseid (ids_of_context env) in
  let e_env = push_named (e, None,t) env in
  let evdref = ref sigma in
  let filter (cpath, t1', t2') =
    try
      (* arbitrarily take t1' as the injector default value *)
      let sigma, (injbody,resty) = build_injector e_env !evdref t1' (mkVar e) cpath in
      let injfun = mkNamedLambda e t injbody in
      let sigma,congr = Evd.fresh_global env sigma eq.congr in
      let pf = applist(congr,[t;resty;injfun;t1;t2]) in
      let sigma, pf_typ = Typing.type_of env sigma pf in
      let inj_clause = apply_on_clause (pf,pf_typ) eq_clause in
      let pf = Clenvtac.clenv_value_cast_meta inj_clause in
      let ty = simplify_args env sigma (clenv_type inj_clause) in
	evdref := sigma;
	Some (pf, ty)
    with Failure _ -> None
  in
  let injectors = List.map_filter filter posns in
  if List.is_empty injectors then
    tclZEROMSG (str "Failed to decompose the equality.")
  else
    Proofview.tclTHEN (Proofview.Unsafe.tclEVARS !evdref)
    (Tacticals.New.tclTHENFIRST
      (Proofview.tclIGNORE (Proofview.Monad.List.map
         (fun (pf,ty) -> tclTHENS (cut ty)
           [inject_if_homogenous_dependent_pair ty;
            Proofview.V82.tactic (refine pf)])
         (if l2r then List.rev injectors else injectors)))
      (tac (List.length injectors)))

let injEqThen tac l2r (eq,_,(t,t1,t2) as u) eq_clause =
  let sigma = eq_clause.evd in
  let env = eq_clause.env in
  match find_positions env sigma t1 t2 with
  | Inl _ ->
     tclZEROMSG (strbrk"This equality is discriminable. You should use the discriminate tactic to solve the goal.")
  | Inr [] ->
     let suggestion = if !injection_on_proofs then "" else " You can try to use option Set Injection On Proofs." in
     tclZEROMSG (strbrk("No information can be deduced from this equality and the injectivity of constructors. This may be because the terms are convertible, or due to pattern matching restrictions in the sort Prop." ^ suggestion))
  | Inr [([],_,_)] when Flags.version_strictly_greater Flags.V8_3 ->
     tclZEROMSG (str"Nothing to inject.")
  | Inr posns ->
      inject_at_positions env sigma l2r u eq_clause posns
	(tac (clenv_value eq_clause))

let use_clear_hyp_by_default () = false

let postInjEqTac clear_flag ipats c n =
  match ipats with
  | Some ipats ->
      let clear_tac =
        let dft =
          use_injection_pattern_l2r_order () || use_clear_hyp_by_default () in
        tclTRY (apply_clear_request clear_flag dft c) in
      let intro_tac =
        if use_injection_pattern_l2r_order ()
        then intro_patterns_bound_to n MoveLast ipats
        else intro_patterns_to MoveLast ipats in
      tclTHEN clear_tac intro_tac
  | None -> apply_clear_request clear_flag false c

let injEq clear_flag ipats =
  let l2r =
    if use_injection_pattern_l2r_order () && not (Option.is_empty ipats) then true else false
  in
  injEqThen (fun c i -> postInjEqTac clear_flag ipats c i) l2r

let inj ipats with_evars clear_flag = onEquality with_evars (injEq clear_flag ipats)

let injClause ipats with_evars = function
  | None -> onNegatedEquality with_evars (injEq None ipats)
  | Some c -> onInductionArg (inj ipats with_evars) c

let injConcl = injClause None false None
let injHyp clear_flag id = injClause None false (Some (clear_flag,ElimOnIdent (Loc.ghost,id)))

let decompEqThen ntac (lbeq,_,(t,t1,t2) as u) clause =
  Proofview.Goal.nf_enter { enter = begin fun gl ->
    let sort = pf_apply get_type_of gl (Proofview.Goal.concl gl) in
    let sigma =  clause.evd in
    let env = Proofview.Goal.env gl in
      match find_positions env sigma t1 t2 with
      | Inl (cpath, (_,dirn), _) ->
	  discr_positions env sigma u clause cpath dirn sort
      | Inr [] -> (* Change: do not fail, simplify clear this trivial hyp *)
        ntac (clenv_value clause) 0
    | Inr posns ->
	inject_at_positions env sigma true u clause posns
          (ntac (clenv_value clause))
  end }

let dEqThen with_evars ntac = function
  | None -> onNegatedEquality with_evars (decompEqThen (ntac None))
  | Some c -> onInductionArg (fun clear_flag -> onEquality with_evars (decompEqThen (ntac clear_flag))) c

let dEq with_evars =
  dEqThen with_evars (fun clear_flag c x ->
    (apply_clear_request clear_flag (use_clear_hyp_by_default ()) c))

let intro_decompe_eq tac data cl =
  Proofview.Goal.enter { enter = begin fun gl ->
    let cl = pf_apply make_clenv_binding gl cl NoBindings in
    decompEqThen (fun _ -> tac) data cl
  end }

let _ = declare_intro_decomp_eq intro_decompe_eq

(* [subst_tuple_term dep_pair B]

   Given that dep_pair looks like:

   (existT e1 (existT e2 ... (existT en en+1) ... ))

   of type {x1:T1 & {x2:T2(x1) & ... {xn:Tn(x1..xn-1) & en+1 } } }

   and B might contain instances of the ei, we will return the term:

   ([x1:ty1]...[xn+1:tyn+1]B
    (projT1 (mkRel 1))
    (projT1 (projT2 (mkRel 1)))
    ...
    (projT1 (projT2^n (mkRel 1)))
    (projT2 (projT2^n (mkRel 1)))

   That is, we will abstract out the terms e1...en+1 of types
   t1 (=_beta T1), ..., tn+1 (=_beta Tn+1(e1..en)) as usual, but
   will then produce a term in which the abstraction is on a single
   term - the debruijn index [mkRel 1], which will be of the same type
   as dep_pair (note that the abstracted body may not be typable!).

   ALGORITHM for abstraction:

   We have a list of terms, [e1]...[en+1], which we want to abstract
   out of [B].  For each term [ei], going backwards from [n+1], we
   just do a [subst_term], and then do a lambda-abstraction to the
   type of the [ei].

 *)

let decomp_tuple_term env c t =
  let rec decomprec inner_code ex exty =
    let iterated_decomp =
    try
      let ({proj1=p1; proj2=p2}),(i,a,p,car,cdr) = find_sigma_data_decompose ex in
      let car_code = applist (mkConstU (destConstRef p1,i),[a;p;inner_code])
      and cdr_code = applist (mkConstU (destConstRef p2,i),[a;p;inner_code]) in
      let cdrtyp = beta_applist (p,[car]) in
      List.map (fun l -> ((car,a),car_code)::l) (decomprec cdr_code cdr cdrtyp)
    with Constr_matching.PatternMatchingFailure ->
      []
    in [((ex,exty),inner_code)]::iterated_decomp
  in decomprec (mkRel 1) c t

let subst_tuple_term env sigma dep_pair1 dep_pair2 b =
  let sigma = Sigma.to_evar_map sigma in
  let typ = get_type_of env sigma dep_pair1 in
  (* We find all possible decompositions *)
  let decomps1 = decomp_tuple_term env dep_pair1 typ in
  let decomps2 = decomp_tuple_term env dep_pair2 typ in
  (* We adjust to the shortest decomposition *)
  let n = min (List.length decomps1) (List.length decomps2) in
  let decomp1 = List.nth decomps1 (n-1) in
  let decomp2 = List.nth decomps2 (n-1) in
  (* We rewrite dep_pair1 ... *)
  let e1_list,proj_list = List.split decomp1 in
  (* ... and use dep_pair2 to compute the expected goal *)
  let e2_list,_ = List.split decomp2 in
  (* We build the expected goal *)
  let abst_B =
    List.fold_right
      (fun (e,t) body -> lambda_create env (t,subst_term e body)) e1_list b in
  let pred_body = beta_applist(abst_B,proj_list) in
  let body = mkApp (lambda_create env (typ,pred_body),[|dep_pair1|]) in
  let expected_goal = beta_applist (abst_B,List.map fst e2_list) in
  (* Simulate now the normalisation treatment made by Logic.mk_refgoals *)
  let expected_goal = nf_betaiota sigma expected_goal in
  (* Retype to get universes right *)
  let sigma, expected_goal_ty = Typing.type_of env sigma expected_goal in
  let sigma, _ = Typing.type_of env sigma body in
  Sigma.Unsafe.of_pair ((body, expected_goal), sigma)

(* Like "replace" but decompose dependent equalities                      *)
(* i.e. if equality is "exists t v = exists u w", and goal is "phi(t,u)", *)
(* then it uses the predicate "\x.phi(proj1_sig x,proj2_sig x)", and so   *)
(* on for further iterated sigma-tuples                                   *)

let cutSubstInConcl l2r eqn =
  Proofview.Goal.nf_s_enter { s_enter = begin fun gl ->
  let env = Proofview.Goal.env gl in
  let sigma = Proofview.Goal.sigma gl in
  let (lbeq,u,(t,e1,e2)) = find_eq_data_decompose gl eqn in
  let typ = pf_concl gl in
  let (e1,e2) = if l2r then (e1,e2) else (e2,e1) in
  let Sigma ((typ, expected), sigma, p) = subst_tuple_term env sigma e1 e2 typ in
  let tac =
  tclTHENFIRST
    (tclTHENLIST [
       (change_concl typ); (* Put in pattern form *)
       (replace_core onConcl l2r eqn)
    ])
    (change_concl expected) (* Put in normalized form *)
  in
  Sigma (tac, sigma, p)
  end }

let cutSubstInHyp l2r eqn id =
  Proofview.Goal.nf_s_enter { s_enter = begin fun gl ->
  let env = Proofview.Goal.env gl in
  let sigma = Proofview.Goal.sigma gl in
  let (lbeq,u,(t,e1,e2)) = find_eq_data_decompose gl eqn in
  let typ = pf_get_hyp_typ id gl in
  let (e1,e2) = if l2r then (e1,e2) else (e2,e1) in
  let Sigma ((typ, expected), sigma, p) = subst_tuple_term env sigma e1 e2 typ in
  let tac =
    tclTHENFIRST
    (tclTHENLIST [
       (change_in_hyp None (make_change_arg typ) (id,InHypTypeOnly));
       (replace_core (onHyp id) l2r eqn)
    ])
    (change_in_hyp None (make_change_arg expected) (id,InHypTypeOnly))
  in
  Sigma (tac, sigma, p)
  end }

let try_rewrite tac =
  Proofview.tclORELSE tac begin function (e, info) -> match e with
    | Constr_matching.PatternMatchingFailure ->
	tclZEROMSG (str "Not a primitive equality here.")
    | e when catchable_exception e ->
	tclZEROMSG
          (strbrk "Cannot find a well-typed generalization of the goal that makes the proof progress.")
    | e -> Proofview.tclZERO ~info e
  end

let cutSubstClause l2r eqn cls =
  match cls with
    | None ->    cutSubstInConcl l2r eqn
    | Some id -> cutSubstInHyp l2r eqn id

let cutRewriteClause l2r eqn cls = try_rewrite (cutSubstClause l2r eqn cls)
let cutRewriteInHyp l2r eqn id = cutRewriteClause l2r eqn (Some id)
let cutRewriteInConcl l2r eqn = cutRewriteClause l2r eqn None

let substClause l2r c cls =
  Proofview.Goal.enter { enter = begin fun gl ->
  let eq = pf_apply get_type_of gl c in
  tclTHENS (cutSubstClause l2r eq cls)
    [Proofview.tclUNIT (); Proofview.V82.tactic (exact_no_check c)]
  end }

let rewriteClause l2r c cls = try_rewrite (substClause l2r c cls)
let rewriteInHyp l2r c id = rewriteClause l2r c (Some id)
let rewriteInConcl l2r c = rewriteClause l2r c None

(* Naming scheme for rewrite and cutrewrite tactics

      give equality        give proof of equality

    / cutSubstClause       substClause
raw | cutSubstInHyp        substInHyp
    \ cutSubstInConcl      substInConcl

    / cutRewriteClause     rewriteClause
user| cutRewriteInHyp      rewriteInHyp
    \ cutRewriteInConcl    rewriteInConcl

raw = raise typing error or PatternMatchingFailure
user = raise user error specific to rewrite
*)

(**********************************************************************)
(* Substitutions tactics (JCF) *)

let unfold_body x =
  Proofview.Goal.enter { enter = begin fun gl ->
  (** We normalize the given hypothesis immediately. *)
  let hyps = Proofview.Goal.hyps (Proofview.Goal.assume gl) in
  let (_, xval, _) = Context.Named.lookup x hyps in
  let xval = match xval with
  | None -> errorlabstrm "unfold_body"
    (pr_id x ++ str" is not a defined hypothesis.")
  | Some xval -> pf_nf_evar gl xval
  in
  afterHyp x begin fun aft ->
  let hl = List.fold_right (fun (y,yval,_) cl -> (y,InHyp) :: cl) aft [] in
  let xvar = mkVar x in
  let rfun _ _ c = replace_term xvar xval c in
  let reducth h = Proofview.V82.tactic (fun gl -> reduct_in_hyp rfun h gl) in
  let reductc = Proofview.V82.tactic (fun gl -> reduct_in_concl (rfun, DEFAULTcast) gl) in
  tclTHENLIST [tclMAP reducth hl; reductc]
  end
  end }

let restrict_to_eq_and_identity eq = (* compatibility *)
  if not (is_global glob_eq eq) &&
    not (is_global glob_identity eq) 
  then raise Constr_matching.PatternMatchingFailure

exception FoundHyp of (Id.t * constr * bool)

(* tests whether hyp [c] is [x = t] or [t = x], [x] not occurring in [t] *)
let is_eq_x gl x (id,_,c) =
  try
    let c = pf_nf_evar gl c in
    let (_,lhs,rhs) = pi3 (find_eq_data_decompose gl c) in
    if (Term.eq_constr x lhs) && not (occur_term x rhs) then raise (FoundHyp (id,rhs,true));
    if (Term.eq_constr x rhs) && not (occur_term x lhs) then raise (FoundHyp (id,lhs,false))
  with Constr_matching.PatternMatchingFailure ->
    ()

(* Rewrite "hyp:x=rhs" or "hyp:rhs=x" (if dir=false) everywhere and
   erase hyp and x; proceed by generalizing all dep hyps *)

let subst_one dep_proof_ok x (hyp,rhs,dir) =
  Proofview.Goal.enter { enter = begin fun gl ->
  let env = Proofview.Goal.env gl in
  let hyps = Proofview.Goal.hyps (Proofview.Goal.assume gl) in
  let concl = Proofview.Goal.concl (Proofview.Goal.assume gl) in
  (* The set of hypotheses using x *)
  let dephyps =
    List.rev (snd (List.fold_right (fun (id,b,_ as dcl) (deps,allhyps) ->
      if not (Id.equal id hyp)
         && List.exists (fun y -> occur_var_in_decl env y dcl) deps
      then
        ((if b = None then deps else id::deps), id::allhyps)
      else
        (deps,allhyps))
      hyps
      ([x],[]))) in
  (* Decides if x appears in conclusion *)
  let depconcl = occur_var env x concl in
  let need_rewrite = not (List.is_empty dephyps) || depconcl in
  tclTHENLIST
    ((if need_rewrite then
      [revert dephyps;
       general_rewrite dir AllOccurrences true dep_proof_ok (mkVar hyp);
       (tclMAP intro_using dephyps)]
      else
       [Proofview.tclUNIT ()]) @
     [tclTRY (clear [x; hyp])])
  end }

(* Look for an hypothesis hyp of the form "x=rhs" or "rhs=x", rewrite
   it everywhere, and erase hyp and x; proceed by generalizing all dep hyps *)

let subst_one_var dep_proof_ok x =
  Proofview.Goal.enter { enter = begin fun gl ->
    let gl = Proofview.Goal.assume gl in
    let (_,xval,_) = pf_get_hyp x gl in
    (* If x has a body, simply replace x with body and clear x *)
    if not (Option.is_empty xval) then tclTHEN (unfold_body x) (clear [x]) else
      (* x is a variable: *)
      let varx = mkVar x in
      (* Find a non-recursive definition for x *)
      let res =
        try
          (** [is_eq_x] ensures nf_evar on its side *)
          let hyps = Proofview.Goal.hyps gl in
          let test hyp _ = is_eq_x gl varx hyp in
          Context.Named.fold_outside test ~init:() hyps;
          errorlabstrm "Subst"
            (str "Cannot find any non-recursive equality over " ++ pr_id x ++
	       str".")
        with FoundHyp res -> res in
      subst_one dep_proof_ok x res
  end }

let subst_gen dep_proof_ok ids =
  tclTHEN Proofview.V82.nf_evar_goals (tclMAP (subst_one_var dep_proof_ok) ids)

(* For every x, look for an hypothesis hyp of the form "x=rhs" or "rhs=x",
   rewrite it everywhere, and erase hyp and x; proceed by generalizing
   all dep hyps *)

let subst = subst_gen true

type subst_tactic_flags = {
  only_leibniz : bool;
  rewrite_dependent_proof : bool
}

let default_subst_tactic_flags () =
  if Flags.version_strictly_greater Flags.V8_2 then
    { only_leibniz = false; rewrite_dependent_proof = true }
  else
    { only_leibniz = true; rewrite_dependent_proof = false }

let regular_subst_tactic = ref true

let _ =
  declare_bool_option
    { optsync  = true;
      optdepr  = false;
      optname  = "more regular behavior of tactic subst";
      optkey   = ["Regular";"Subst";"Tactic"];
      optread  = (fun () -> !regular_subst_tactic);
      optwrite = (:=) regular_subst_tactic }

let subst_all ?(flags=default_subst_tactic_flags ()) () =

  if !regular_subst_tactic then

  (* First step: find hypotheses to treat in linear time *)
  let find_equations gl =
    let gl = Proofview.Goal.assume gl in
    let env = Proofview.Goal.env gl in
    let find_eq_data_decompose = find_eq_data_decompose gl in
    let test (hyp,_,c) =
      try
        let lbeq,u,(_,x,y) = find_eq_data_decompose c in
        let eq = Universes.constr_of_global_univ (lbeq.eq,u) in
        if flags.only_leibniz then restrict_to_eq_and_identity eq;
        match kind_of_term x, kind_of_term y with
        | Var z, _ | _, Var z when not (is_evaluable env (EvalVarRef z))  ->
            Some hyp
        | _ ->
            None
      with Constr_matching.PatternMatchingFailure -> None
    in
    let hyps = Proofview.Goal.hyps gl in
    List.rev (List.map_filter test hyps)
  in

  (* Second step: treat equations *)
  let process hyp =
    Proofview.Goal.enter { enter = begin fun gl ->
    let gl = Proofview.Goal.assume gl in
    let find_eq_data_decompose = find_eq_data_decompose gl in
    let (_,_,c) = pf_get_hyp hyp gl in
    let _,_,(_,x,y) = find_eq_data_decompose c in
    (* J.F.: added to prevent failure on goal containing x=x as an hyp *)
    if Term.eq_constr x y then Proofview.tclUNIT () else
      match kind_of_term x, kind_of_term y with
      | Var x', _ when not (occur_term x y) ->
          subst_one flags.rewrite_dependent_proof x' (hyp,y,true)
      | _, Var y' when not (occur_term y x) ->
          subst_one flags.rewrite_dependent_proof y' (hyp,x,false)
      | _ ->
          Proofview.tclUNIT ()
    end }
  in
  Proofview.Goal.nf_enter { enter = begin fun gl ->
    let ids = find_equations gl in
    tclMAP process ids
  end }

  else

(* Old implementation, not able to manage configurations like a=b, a=t,
   or situations like "a = S b, b = S a", or also accidentally unfolding
   let-ins *)
  Proofview.Goal.nf_enter { enter = begin fun gl ->
  let find_eq_data_decompose = find_eq_data_decompose gl in
  let test (_,c) =
    try
      let lbeq,u,(_,x,y) = find_eq_data_decompose c in
      let eq = Universes.constr_of_global_univ (lbeq.eq,u) in
      if flags.only_leibniz then restrict_to_eq_and_identity eq;
      (* J.F.: added to prevent failure on goal containing x=x as an hyp *)
      if Term.eq_constr x y then failwith "caught";
      match kind_of_term x with Var x -> x | _ ->
      match kind_of_term y with Var y -> y | _ -> failwith "caught"
    with Constr_matching.PatternMatchingFailure -> failwith "caught" in
  let test p = try Some (test p) with Failure _ -> None in
  let hyps = pf_hyps_types gl in
  let ids = List.map_filter test hyps in
  let ids = List.uniquize ids in
  subst_gen flags.rewrite_dependent_proof ids
  end }

(* Rewrite the first assumption for which a condition holds
   and gives the direction of the rewrite *)

let cond_eq_term_left c t gl =
  try
    let (_,x,_) = pi3 (find_eq_data_decompose gl t) in
    if pf_conv_x gl c x then true else failwith "not convertible"
  with Constr_matching.PatternMatchingFailure -> failwith "not an equality"

let cond_eq_term_right c t gl =
  try
    let (_,_,x) = pi3 (find_eq_data_decompose gl t) in
    if pf_conv_x gl c x then false else failwith "not convertible"
  with Constr_matching.PatternMatchingFailure -> failwith "not an equality"

let cond_eq_term c t gl =
  try
    let (_,x,y) = pi3 (find_eq_data_decompose gl t) in
    if pf_conv_x gl c x then true
    else if pf_conv_x gl c y then false
    else failwith "not convertible"
  with Constr_matching.PatternMatchingFailure -> failwith "not an equality"

let rewrite_assumption_cond cond_eq_term cl =
  let rec arec hyps gl = match hyps with
    | [] -> error "No such assumption."
    | (id,_,t) ::rest ->
	begin
	  try
            let dir = cond_eq_term t gl in
	    general_rewrite_clause dir false (mkVar id,NoBindings) cl
	  with | Failure _ | UserError _ -> arec rest gl
	end
  in
  Proofview.Goal.nf_enter { enter = begin fun gl ->
    let gl = Proofview.Goal.lift gl Sigma.Unsafe.le in
    let hyps = Proofview.Goal.hyps gl in
    arec hyps gl
  end }

(* Generalize "subst x" to substitution of subterm appearing as an
   equation in the context, but not clearing the hypothesis *)

let replace_term dir_opt c  =
  let cond_eq_fun =
    match dir_opt with
      | None -> cond_eq_term c
      | Some true -> cond_eq_term_left c
      | Some false -> cond_eq_term_right c
  in
  rewrite_assumption_cond cond_eq_fun

(* Declare rewriting tactic for intro patterns "<-" and "->" *)

let _ =
  let gmr l2r with_evars tac c = general_rewrite_clause l2r with_evars tac c in
  Hook.set Tactics.general_rewrite_clause gmr

let _ = Hook.set Tactics.subst_one subst_one<|MERGE_RESOLUTION|>--- conflicted
+++ resolved
@@ -243,15 +243,10 @@
 }
 
 let rewrite_elim with_evars frzevars cls c e =
-<<<<<<< HEAD
   Proofview.Goal.enter { enter = begin fun gl ->
-  let flags = make_flags frzevars (Tacmach.New.project gl) rewrite_conv_closed_unif_flags c in
-=======
-  Proofview.Goal.enter begin fun gl ->
   let flags = if Unification.is_keyed_unification ()
 	      then rewrite_keyed_unif_flags else rewrite_conv_closed_unif_flags in
-  let flags = make_flags frzevars (Proofview.Goal.sigma gl) flags c in
->>>>>>> 245affff
+  let flags = make_flags frzevars (Tacmach.New.project gl) flags c in
   general_elim_clause with_evars flags cls c e
   end }
 
