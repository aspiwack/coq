--- conflicted
+++ resolved
@@ -498,11 +498,6 @@
   | Refiner.FailError _ -> true
   | e -> Logic.catchable_exception e
 
-<<<<<<< HEAD
-let pr_depth l = prlist_with_sep (fun () -> str ".") int (List.rev l)
-=======
-let pr_ev evs ev = Printer.pr_constr_env (Goal.V82.env evs ev) evs (Evarutil.nf_evar evs (Goal.V82.concl evs ev))
-
 (* alternate separators in debug search path output *)
 let debug_seps = [| "." ; "-" |]
 let next_sep seps = 
@@ -513,7 +508,6 @@
     sep_index := (!sep_index + 1) mod num_seps;
     str sep
 let pr_depth l = prlist_with_sep (next_sep debug_seps) int (List.rev l)
->>>>>>> f4cbb370
 
 let is_Prop env sigma concl =
   let ty = Retyping.get_type_of env sigma concl in
