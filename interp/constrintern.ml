(************************************************************************)
(*  v      *   The Coq Proof Assistant  /  The Coq Development Team     *)
(* <O___,, *   INRIA - CNRS - LIX - LRI - PPS - Copyright 1999-2016     *)
(*   \VV/  **************************************************************)
(*    //   *      This file is distributed under the terms of the       *)
(*         *       GNU Lesser General Public License Version 2.1        *)
(************************************************************************)

open Pp
open CErrors
open Util
open Names
open Nameops
open Namegen
open Libnames
open Globnames
open Impargs
open CAst
open Glob_term
open Glob_ops
open Patternops
open Pretyping
open Cases
open Constrexpr
open Constrexpr_ops
open Notation_term
open Notation_ops
open Topconstr
open Nametab
open Notation
open Inductiveops
open Decl_kinds
open Context.Rel.Declaration

(** constr_expr -> glob_constr translation:
    - it adds holes for implicit arguments
    - it replaces notations by their value (scopes stuff are here)
    - it recognizes global vars from local ones
    - it prepares pattern matching problems (a pattern becomes a tree
      where nodes are constructor/variable pairs and leafs are variables)

    All that at once, fasten your seatbelt!
*)

(* To interpret implicits and arg scopes of variables in inductive
   types and recursive definitions and of projection names in records *)

type var_internalization_type =
  | Inductive of Id.t list (* list of params *) * bool (* true = check for possible capture *)
  | Recursive
  | Method
  | Variable

type var_internalization_data =
    (* type of the "free" variable, for coqdoc, e.g. while typing the
       constructor of JMeq, "JMeq" behaves as a variable of type Inductive *)
    var_internalization_type *
    (* impargs to automatically add to the variable, e.g. for "JMeq A a B b"
       in implicit mode, this is [A;B] and this adds (A:=A) and (B:=B) *)
    Id.t list *
    (* signature of impargs of the variable *)
    Impargs.implicit_status list *
    (* subscopes of the args of the variable *)
    scope_name option list

type internalization_env =
    (var_internalization_data) Id.Map.t

type ltac_sign = {
  ltac_vars : Id.Set.t;
  ltac_bound : Id.Set.t;
  ltac_extra : Genintern.Store.t;
}

let interning_grammar = ref false

(* Historically for parsing grammar rules, but in fact used only for
   translator, v7 parsing, and unstrict tactic internalization *)
let for_grammar f x =
  interning_grammar := true;
  let a = f x in
    interning_grammar := false;
    a

(**********************************************************************)
(* Locating reference, possibly via an abbreviation *)

let locate_reference qid =
  Smartlocate.global_of_extended_global (Nametab.locate_extended qid)

let is_global id =
  try
    let _ = locate_reference (qualid_of_ident id) in true
  with Not_found ->
    false

let global_reference_of_reference ref =
  locate_reference (snd (qualid_of_reference ref))

let global_reference id =
  locate_reference (qualid_of_ident id)

let construct_reference ctx id =
  try
    VarRef (let _ = Context.Named.lookup id ctx in id)
  with Not_found ->
    global_reference id

let global_reference_in_absolute_module dir id =
  Nametab.global_of_path (Libnames.make_path dir id)

(**********************************************************************)
(* Internalization errors                                             *)

type internalization_error =
  | VariableCapture of Id.t * Id.t
  | IllegalMetavariable
  | NotAConstructor of reference
  | UnboundFixName of bool * Id.t
  | NonLinearPattern of Id.t
  | BadPatternsNumber of int * int

exception InternalizationError of internalization_error Loc.located

let explain_variable_capture id id' =
  pr_id id ++ str " is dependent in the type of " ++ pr_id id' ++
  strbrk ": cannot interpret both of them with the same type"

let explain_illegal_metavariable =
  str "Metavariables allowed only in patterns"

let explain_not_a_constructor ref =
  str "Unknown constructor: " ++ pr_reference ref

let explain_unbound_fix_name is_cofix id =
  str "The name" ++ spc () ++ pr_id id ++
  spc () ++ str "is not bound in the corresponding" ++ spc () ++
  str (if is_cofix then "co" else "") ++ str "fixpoint definition"

let explain_non_linear_pattern id =
  str "The variable " ++ pr_id id ++ str " is bound several times in pattern"

let explain_bad_patterns_number n1 n2 =
  str "Expecting " ++ int n1 ++ str (String.plural n1 " pattern") ++
  str " but found " ++ int n2

let explain_internalization_error e =
  let pp = match e with
  | VariableCapture (id,id') -> explain_variable_capture id id'
  | IllegalMetavariable -> explain_illegal_metavariable
  | NotAConstructor ref -> explain_not_a_constructor ref
  | UnboundFixName (iscofix,id) -> explain_unbound_fix_name iscofix id
  | NonLinearPattern id -> explain_non_linear_pattern id
  | BadPatternsNumber (n1,n2) -> explain_bad_patterns_number n1 n2
  in pp ++ str "."

let error_bad_inductive_type ?loc =
  user_err ?loc  (str
    "This should be an inductive type applied to patterns.")

let error_parameter_not_implicit ?loc =
  user_err ?loc  (str
   "The parameters do not bind in patterns;" ++ spc () ++ str
    "they must be replaced by '_'.")

let error_ldots_var ?loc =
  user_err ?loc  (str "Special token " ++ pr_id ldots_var ++
    str " is for use in the Notation command.")

(**********************************************************************)
(* Pre-computing the implicit arguments and arguments scopes needed   *)
(* for interpretation *)

let parsing_explicit = ref false

let empty_internalization_env = Id.Map.empty

let compute_explicitable_implicit imps = function
  | Inductive (params,_) ->
      (* In inductive types, the parameters are fixed implicit arguments *)
      let sub_impl,_ = List.chop (List.length params) imps in
      let sub_impl' = List.filter is_status_implicit sub_impl in
      List.map name_of_implicit sub_impl'
  | Recursive | Method | Variable ->
      (* Unable to know in advance what the implicit arguments will be *)
      []

let compute_internalization_data env ty typ impl =
  let impl = compute_implicits_with_manual env typ (is_implicit_args()) impl in
  let expls_impl = compute_explicitable_implicit impl ty in
  (ty, expls_impl, impl, compute_arguments_scope typ)

let compute_internalization_env env ?(impls=empty_internalization_env) ty =
  List.fold_left3
    (fun map id typ impl -> Id.Map.add id (compute_internalization_data env ty typ impl) map)
    impls

(**********************************************************************)
(* Contracting "{ _ }" in notations *)

let rec wildcards ntn n =
  if Int.equal n (String.length ntn) then []
  else let l = spaces ntn (n+1) in if ntn.[n] == '_' then n::l else l
and spaces ntn n =
  if Int.equal n (String.length ntn) then []
  else if ntn.[n] == ' ' then wildcards ntn (n+1) else spaces ntn (n+1)

let expand_notation_string ntn n =
  let pos = List.nth (wildcards ntn 0) n in
  let hd = if Int.equal pos 0 then "" else String.sub ntn 0 pos in
  let tl =
    if Int.equal pos (String.length ntn) then ""
    else String.sub ntn (pos+1) (String.length ntn - pos -1) in
  hd ^ "{ _ }" ^ tl

(* This contracts the special case of "{ _ }" for sumbool, sumor notations *)
(* Remark: expansion of squash at definition is done in metasyntax.ml *)
let contract_notation ntn (l,ll,bll) =
  let ntn' = ref ntn in
  let rec contract_squash n = function
    | [] -> []
    | { CAst.v = CNotation ("{ _ }",([a],[],[])) } :: l ->
        ntn' := expand_notation_string !ntn' n;
        contract_squash n (a::l)
    | a :: l ->
        a::contract_squash (n+1) l in
  let l = contract_squash 0 l in
  (* side effect; don't inline *)
  !ntn',(l,ll,bll)

let contract_pat_notation ntn (l,ll) =
  let ntn' = ref ntn in
  let rec contract_squash n = function
    | [] -> []
    | { CAst.v = CPatNotation ("{ _ }",([a],[]),[]) } :: l ->
        ntn' := expand_notation_string !ntn' n;
        contract_squash n (a::l)
    | a :: l ->
        a::contract_squash (n+1) l in
  let l = contract_squash 0 l in
  (* side effect; don't inline *)
  !ntn',(l,ll)

type intern_env = {
  ids: Names.Id.Set.t;
  unb: bool;
  tmp_scope: Notation_term.tmp_scope_name option;
  scopes: Notation_term.scope_name list;
  impls: internalization_env }

(**********************************************************************)
(* Remembering the parsing scope of variables in notations            *)

let make_current_scope tmp scopes = match tmp, scopes with
| Some tmp_scope, (sc :: _) when String.equal sc tmp_scope -> scopes
| Some tmp_scope, scopes -> tmp_scope :: scopes
| None, scopes -> scopes

let pr_scope_stack = function
  | [] -> str "the empty scope stack"
  | [a] -> str "scope " ++ str a
  | l -> str "scope stack " ++
      str "[" ++ prlist_with_sep pr_comma str l ++ str "]"

let error_inconsistent_scope ?loc id scopes1 scopes2 =
  user_err ?loc ~hdr:"set_var_scope"
   (pr_id id ++ str " is here used in " ++
    pr_scope_stack scopes2 ++ strbrk " while it was elsewhere used in " ++
    pr_scope_stack scopes1)

let error_expect_binder_notation_type ?loc id =
  user_err ?loc 
   (pr_id id ++
    str " is expected to occur in binding position in the right-hand side.")

let set_var_scope ?loc id istermvar env ntnvars =
  try
    let isonlybinding,idscopes,typ = Id.Map.find id ntnvars in
    if istermvar then isonlybinding := false;
    let () = if istermvar then
      (* scopes have no effect on the interpretation of identifiers *)
      begin match !idscopes with
      | None -> idscopes := Some (env.tmp_scope, env.scopes)
      | Some (tmp, scope) ->
        let s1 = make_current_scope tmp scope in
        let s2 = make_current_scope env.tmp_scope env.scopes in
        if not (List.equal String.equal s1 s2) then error_inconsistent_scope ?loc id s1 s2
      end
    in
    match typ with
    | NtnInternTypeBinder ->
	if istermvar then error_expect_binder_notation_type ?loc id
    | NtnInternTypeConstr ->
	(* We need sometimes to parse idents at a constr level for
	   factorization and we cannot enforce this constraint:
	   if not istermvar then error_expect_constr_notation_type loc id *)
	()
    | NtnInternTypeIdent -> ()
  with Not_found ->
    (* Not in a notation *)
    ()

let set_type_scope env = {env with tmp_scope = Notation.current_type_scope_name ()}

let reset_tmp_scope env = {env with tmp_scope = None}

let rec it_mkGProd ?loc env body =
  match env with
      (loc2, (na, bk, t)) :: tl -> it_mkGProd ?loc:loc2 tl (CAst.make ?loc:(Loc.merge_opt loc loc2) @@ GProd (na, bk, t, body))
    | [] -> body

let rec it_mkGLambda ?loc env body =
  match env with
      (loc2, (na, bk, t)) :: tl -> it_mkGLambda ?loc:loc2 tl (CAst.make ?loc:(Loc.merge_opt loc loc2) @@ GLambda (na, bk, t, body))
    | [] -> body

(**********************************************************************)
(* Utilities for binders                                              *)
let build_impls = function
  |Implicit -> (function
		  |Name id ->  Some (id, Impargs.Manual, (true,true))
		  |Anonymous -> Some (Id.of_string "_", Impargs.Manual, (true,true)))
  |Explicit -> fun _ -> None

let impls_type_list ?(args = []) =
  let rec aux acc = function
    | { v = GProd (na,bk,_,c) } -> aux ((build_impls bk na)::acc) c
    | _ -> (Variable,[],List.append args (List.rev acc),[])
  in aux []

let impls_term_list ?(args = []) =
  let rec aux acc = function
    | { v = GLambda (na,bk,_,c) } -> aux ((build_impls bk na)::acc) c
    | { v = GRec (fix_kind, nas, args, tys, bds) } ->
       let nb = match fix_kind with |GFix (_, n) -> n | GCoFix n -> n in
       let acc' = List.fold_left (fun a (na, bk, _, _) -> (build_impls bk na)::a) acc args.(nb) in
	 aux acc' bds.(nb)
    |_ -> (Variable,[],List.append args (List.rev acc),[])
  in aux []

(* Check if in binder "(x1 x2 .. xn : t)", none of x1 .. xn-1 occurs in t *)
let rec check_capture ty = function
  | (loc,Name id)::(_,Name id')::_ when occur_glob_constr id ty ->
      raise (InternalizationError (loc,VariableCapture (id,id')))
  | _::nal ->
      check_capture ty nal
  | [] ->
      ()

let locate_if_hole ?loc na = function
  | { v = GHole (_,naming,arg) } ->
      (try match na with
	| Name id -> glob_constr_of_notation_constr ?loc
	               (Reserve.find_reserved_type id)
	| Anonymous -> raise Not_found
      with Not_found -> CAst.make ?loc @@ GHole (Evar_kinds.BinderType na, naming, arg))
  | x -> x

let reset_hidden_inductive_implicit_test env =
  { env with impls = Id.Map.map (function
         | (Inductive (params,_),b,c,d) -> (Inductive (params,false),b,c,d)
         | x -> x) env.impls }

let check_hidden_implicit_parameters ?loc id impls =
  if Id.Map.exists (fun _ -> function
    | (Inductive (indparams,check),_,_,_) when check -> Id.List.mem id indparams
    | _ -> false) impls
  then
    user_err ?loc (pr_id id ++ strbrk " is already used as name of " ++
      strbrk "a parameter of the inductive type; bound variables in " ++
      strbrk "the type of a constructor shall use a different name.")

let push_name_env ?(global_level=false) ntnvars implargs env =
  function
  | loc,Anonymous ->
      if global_level then
	user_err ?loc (str "Anonymous variables not allowed");
      env
  | loc,Name id ->
      check_hidden_implicit_parameters ?loc id env.impls ;
      if Id.Map.is_empty ntnvars && Id.equal id ldots_var
        then error_ldots_var ?loc;
      set_var_scope ?loc id false env ntnvars;
      if global_level then Dumpglob.dump_definition (loc,id) true "var"
      else Dumpglob.dump_binding ?loc id;
      {env with ids = Id.Set.add id env.ids; impls = Id.Map.add id implargs env.impls}

let intern_generalized_binder ?(global_level=false) intern_type lvar
    env (loc, na) b b' t ty =
  let ids = (match na with Anonymous -> fun x -> x | Name na -> Id.Set.add na) env.ids in
  let ty, ids' =
    if t then ty, ids else
      Implicit_quantifiers.implicit_application ids
	Implicit_quantifiers.combine_params_freevar ty
  in
  let ty' = intern_type {env with ids = ids; unb = true} ty in
  let fvs = Implicit_quantifiers.generalizable_vars_of_glob_constr ~bound:ids ~allowed:ids' ty' in
  let env' = List.fold_left
    (fun env (l, x) -> push_name_env ~global_level lvar (Variable,[],[],[])(*?*) env (l, Name x))
    env fvs in
  let bl = List.map
    (fun (loc, id) ->
      (loc, (Name id, b, CAst.make ?loc @@ GHole (Evar_kinds.BinderType (Name id), Misctypes.IntroAnonymous, None))))
    fvs
  in
  let na = match na with
    | Anonymous ->
	if global_level then na
	else
	  let name =
	    let id =
	      match ty with
	      | { CAst.v = CApp ((_, { CAst.v = CRef (Ident (loc,id),_) } ), _) } -> id
	      | _ -> default_non_dependent_ident
	    in Implicit_quantifiers.make_fresh ids' (Global.env ()) id
	  in Name name
    | _ -> na
  in (push_name_env ~global_level lvar (impls_type_list ty')(*?*) env' (loc,na)), (loc,(na,b',ty')) :: List.rev bl

let intern_assumption intern lvar env nal bk ty =
  let intern_type env = intern (set_type_scope env) in
  match bk with
  | Default k ->
      let ty = intern_type env ty in
      check_capture ty nal;
      let impls = impls_type_list ty in
      List.fold_left
	(fun (env, bl) (loc, na as locna) ->
          (push_name_env lvar impls env locna,
           (Loc.tag ?loc (na,k,locate_if_hole ?loc na ty))::bl))
	(env, []) nal
  | Generalized (b,b',t) ->
     let env, b = intern_generalized_binder intern_type lvar env (List.hd nal) b b' t ty in
     env, b

let glob_local_binder_of_extended = CAst.with_loc_val (fun ?loc -> function
  | GLocalAssum (na,bk,t) -> (na,bk,None,t)
  | GLocalDef (na,bk,c,Some t) -> (na,bk,Some c,t)
  | GLocalDef (na,bk,c,None) ->
      let t = CAst.make ?loc @@ GHole(Evar_kinds.BinderType na,Misctypes.IntroAnonymous,None) in
      (na,bk,Some c,t)
  | GLocalPattern (_,_,_,_) ->
      Loc.raise ?loc (Stream.Error "pattern with quote not allowed here.")
  )

let intern_cases_pattern_fwd = ref (fun _ -> failwith "intern_cases_pattern_fwd")

let intern_local_binder_aux ?(global_level=false) intern lvar (env,bl) = function
  | CLocalAssum(nal,bk,ty) ->
      let env, bl' = intern_assumption intern lvar env nal bk ty in
      let bl' = List.map (fun (loc,(na,c,t)) -> CAst.make ?loc @@ GLocalAssum (na,c,t)) bl' in
      env, bl' @ bl
  | CLocalDef((loc,na as locna),def,ty) ->
     let term = intern env def in
     let ty = Option.map (intern env) ty in
      (push_name_env lvar (impls_term_list term) env locna,
       (CAst.make ?loc @@ GLocalDef (na,Explicit,term,ty)) :: bl)
  | CLocalPattern (loc,(p,ty)) ->
      let tyc =
        match ty with
        | Some ty -> ty
        | None -> CAst.make ?loc @@ CHole(None,Misctypes.IntroAnonymous,None)
      in
      let il,cp =
        match !intern_cases_pattern_fwd (None,env.scopes) p with
        | (il, [(subst,cp)]) ->
           if not (Id.Map.equal Id.equal subst Id.Map.empty) then
             user_err ?loc (str "Unsupported nested \"as\" clause.");
           il,cp
        | _ -> assert false
      in
      let env = {env with ids = List.fold_right Id.Set.add il env.ids} in
      let ienv = Id.Set.elements env.ids in
      let id = Namegen.next_ident_away (Id.of_string "pat") ienv in
      let na = (loc, Name id) in
      let bk = Default Explicit in
      let _, bl' = intern_assumption intern lvar env [na] bk tyc in
      let _,(_,bk,t) = List.hd bl' in
      (env, (CAst.make ?loc @@ GLocalPattern((cp,il),id,bk,t)) :: bl)

let intern_generalization intern env lvar loc bk ak c =
  let c = intern {env with unb = true} c in
  let fvs = Implicit_quantifiers.generalizable_vars_of_glob_constr ~bound:env.ids c in
  let env', c' =
    let abs =
      let pi = match ak with
	| Some AbsPi -> true
        | Some _ -> false
	| None ->
          match Notation.current_type_scope_name () with
          | Some type_scope ->
              let is_type_scope = match env.tmp_scope with
              | None -> false
              | Some sc -> String.equal sc type_scope
              in
              is_type_scope ||
              String.List.mem type_scope env.scopes
          | None -> false
      in
	if pi then
	  (fun (loc', id) acc ->
            CAst.make ?loc:(Loc.merge_opt loc' loc) @@
	    GProd (Name id, bk, CAst.make ?loc:loc' @@ GHole (Evar_kinds.BinderType (Name id), Misctypes.IntroAnonymous, None), acc))
	else
	  (fun (loc', id) acc ->
            CAst.make ?loc:(Loc.merge_opt loc' loc) @@
	    GLambda (Name id, bk, CAst.make ?loc:loc' @@ GHole (Evar_kinds.BinderType (Name id), Misctypes.IntroAnonymous, None), acc))
    in
      List.fold_right (fun (loc, id as lid) (env, acc) ->
	let env' = push_name_env lvar (Variable,[],[],[]) env (loc, Name id) in
	  (env', abs lid acc)) fvs (env,c)
  in c'

(**********************************************************************)
(* Syntax extensions                                                  *)

let option_mem_assoc id = function
  | Some (id',c) -> Id.equal id id'
  | None -> false

let find_fresh_name renaming (terms,termlists,binders) avoid id =
  let fold1 _ (c, _) accu = Id.Set.union (free_vars_of_constr_expr c) accu in
  let fold2 _ (l, _) accu =
    let fold accu c = Id.Set.union (free_vars_of_constr_expr c) accu in
    List.fold_left fold accu l
  in
  let fold3 _ x accu = Id.Set.add x accu in
  let fvs1 = Id.Map.fold fold1 terms avoid in
  let fvs2 = Id.Map.fold fold2 termlists fvs1 in
  let fvs3 = Id.Map.fold fold3 renaming fvs2 in
  (* TODO binders *)
  next_ident_away_from id (fun id -> Id.Set.mem id fvs3)

let traverse_binder (terms,_,_ as subst) avoid (renaming,env) = function
 | Anonymous -> (renaming,env),Anonymous
 | Name id ->
  try
    (* Binders bound in the notation are considered first-order objects *)
    let _,na = coerce_to_name (fst (Id.Map.find id terms)) in
    (renaming,{env with ids = Name.fold_right Id.Set.add na env.ids}), na
  with Not_found ->
    (* Binders not bound in the notation do not capture variables *)
    (* outside the notation (i.e. in the substitution) *)
    let id' = find_fresh_name renaming subst avoid id in
    let renaming' =
      if Id.equal id id' then renaming else Id.Map.add id id' renaming
    in
    (renaming',env), Name id'

type letin_param_r =
  | LPLetIn of Name.t * glob_constr * glob_constr option
  | LPCases of (cases_pattern * Id.t list) * Id.t
(* Unused thus fatal warning *)
(* and letin_param = letin_param_r Loc.located *)

let make_letins =
  List.fold_right
    (fun a c ->
     match a with
     | loc, LPLetIn (na,b,t) ->
       CAst.make ?loc @@ GLetIn(na,b,t,c)
     | loc, LPCases ((cp,il),id) ->
         let tt = (CAst.make ?loc @@ GVar id, (Name id,None)) in
         CAst.make ?loc @@ GCases(Misctypes.LetPatternStyle,None,[tt],[(loc,(il,[cp],c))]))

let rec subordinate_letins letins = function
  (* binders come in reverse order; the non-let are returned in reverse order together *)
  (* with the subordinated let-in in writing order *)
  | { loc; v = GLocalDef (na,_,b,t) }::l ->
      subordinate_letins ((Loc.tag ?loc @@ LPLetIn (na,b,t))::letins) l
  | { loc; v = GLocalAssum (na,bk,t)}::l ->
      let letins',rest = subordinate_letins [] l in
      letins',((loc,(na,bk,t)),letins)::rest
  | { loc; v = GLocalPattern (u,id,bk,t)} :: l ->
      subordinate_letins ((Loc.tag ?loc @@ LPCases (u,id))::letins)
                          ([CAst.make ?loc @@ GLocalAssum (Name id,bk,t)] @ l)
  | [] ->
      letins,[]

let terms_of_binders bl =
  let rec term_of_pat pt = CAst.map_with_loc (fun ?loc -> function
    | PatVar (Name id)   -> CRef (Ident (loc,id), None)
    | PatVar (Anonymous) -> user_err Pp.(str "Cannot turn \"_\" into a term.")
    | PatCstr (c,l,_) ->
       let r = Qualid (loc,qualid_of_path (path_of_global (ConstructRef c))) in
       let hole = CAst.make ?loc @@ CHole (None,Misctypes.IntroAnonymous,None) in
       let params = List.make (Inductiveops.inductive_nparams (fst c)) hole in
       CAppExpl ((None,r,None),params @ List.map term_of_pat l)) pt in
  let rec extract_variables = function
    | {loc; v = GLocalAssum (Name id,_,_)}::l -> (CAst.make ?loc @@ CRef (Ident (loc,id), None)) :: extract_variables l
    | {loc; v = GLocalDef (Name id,_,_,_)}::l -> extract_variables l
    | {loc; v = GLocalDef (Anonymous,_,_,_)}::l
    | {loc; v = GLocalAssum (Anonymous,_,_)}::l -> user_err Pp.(str "Cannot turn \"_\" into a term.")
    | {loc; v = GLocalPattern ((u,_),_,_,_)}::l -> term_of_pat u :: extract_variables l
    | [] -> [] in
  extract_variables bl

let instantiate_notation_constr loc intern ntnvars subst infos c =
  let (terms,termlists,binders) = subst in
  (* when called while defining a notation, avoid capturing the private binders
     of the expression by variables bound by the notation (see #3892) *)
  let avoid = Id.Map.domain ntnvars in
  let rec aux (terms,binderopt,terminopt as subst') (renaming,env) c =
    let subinfos = renaming,{env with tmp_scope = None} in
    match c with
    | NVar id when Id.equal id ldots_var -> Option.get terminopt
    | NVar id -> subst_var subst' (renaming, env) id
    | NList (x,y,iter,terminator,lassoc) ->
      let l,(scopt,subscopes) =
        (* All elements of the list are in scopes (scopt,subscopes) *)
        try
          let l,scopes = Id.Map.find x termlists in
          (if lassoc then List.rev l else l),scopes
        with Not_found ->
        try
	  let (bl,(scopt,subscopes)) = Id.Map.find x binders in
	  let env,bl' = List.fold_left (intern_local_binder_aux intern ntnvars) (env,[]) bl in
          terms_of_binders (if lassoc then bl' else List.rev bl'),(None,[])
        with Not_found ->
          anomaly (Pp.str "Inconsistent substitution of recursive notation.") in
      let termin = aux (terms,None,None) subinfos terminator in
      let fold a t =
        let nterms = Id.Map.add y (a, (scopt, subscopes)) terms in
        aux (nterms,None,Some t) subinfos iter
      in
      List.fold_right fold l termin
    | NHole (knd, naming, arg) ->
      let knd = match knd with
      | Evar_kinds.BinderType (Name id as na) ->
        let na =
          try snd (coerce_to_name (fst (Id.Map.find id terms)))
          with Not_found ->
          try Name (Id.Map.find id renaming)
          with Not_found -> na
        in
        Evar_kinds.BinderType na
      | _ -> knd
      in
      let arg = match arg with
      | None -> None
      | Some arg ->
        let mk_env (c, (tmp_scope, subscopes)) =
          let nenv = {env with tmp_scope; scopes = subscopes @ env.scopes} in
          let gc = intern nenv c in
          (gc, Some c)
        in
        let bindings = Id.Map.map mk_env terms in
        Some (Genintern.generic_substitute_notation bindings arg)
      in
      CAst.make ?loc @@ GHole (knd, naming, arg)
    | NBinderList (x,y,iter,terminator) ->
      (try
        (* All elements of the list are in scopes (scopt,subscopes) *)
	let (bl,(scopt,subscopes)) = Id.Map.find x binders in
	let env,bl = List.fold_left (intern_local_binder_aux intern ntnvars) (env,[]) bl in
	let letins,bl = subordinate_letins [] bl in
        let termin = aux (terms,None,None) (renaming,env) terminator in
	let res = List.fold_left (fun t binder ->
	    aux (terms,Some(y,binder),Some t) subinfos iter)
	  termin bl in
	make_letins letins res
      with Not_found ->
          anomaly (Pp.str "Inconsistent substitution of recursive notation."))
    | NProd (Name id, NHole _, c') when option_mem_assoc id binderopt ->
        let a,letins = snd (Option.get binderopt) in
        let e = make_letins letins (aux subst' infos c') in
        let (loc,(na,bk,t)) = a in
        CAst.make ?loc @@ GProd (na,bk,t,e)
    | NLambda (Name id,NHole _,c') when option_mem_assoc id binderopt ->
        let a,letins = snd (Option.get binderopt) in
        let (loc,(na,bk,t)) = a in
        CAst.make ?loc @@ GLambda (na,bk,t,make_letins letins (aux subst' infos c'))
    (* Two special cases to keep binder name synchronous with BinderType *)
    | NProd (na,NHole(Evar_kinds.BinderType na',naming,arg),c')
        when Name.equal na na' ->
        let subinfos,na = traverse_binder subst avoid subinfos na in
        let ty = CAst.make ?loc @@ GHole (Evar_kinds.BinderType na,naming,arg) in
	CAst.make ?loc @@ GProd (na,Explicit,ty,aux subst' subinfos c')
    | NLambda (na,NHole(Evar_kinds.BinderType na',naming,arg),c')
        when Name.equal na na' ->
        let subinfos,na = traverse_binder subst avoid subinfos na in
        let ty = CAst.make ?loc @@ GHole (Evar_kinds.BinderType na,naming,arg) in
	CAst.make ?loc @@ GLambda (na,Explicit,ty,aux subst' subinfos c')
    | t ->
      glob_constr_of_notation_constr_with_binders ?loc
        (traverse_binder subst avoid) (aux subst') subinfos t
  and subst_var (terms, _binderopt, _terminopt) (renaming, env) id =
    (* subst remembers the delimiters stack in the interpretation *)
    (* of the notations *)
    try
      let (a,(scopt,subscopes)) = Id.Map.find id terms in
      intern {env with tmp_scope = scopt;
                scopes = subscopes @ env.scopes} a
    with Not_found ->
    CAst.make ?loc (
    try
      GVar (Id.Map.find id renaming)
    with Not_found ->
      (* Happens for local notation joint with inductive/fixpoint defs *)
      GVar id)
  in aux (terms,None,None) infos c

let split_by_type ids =
  List.fold_right (fun (x,(scl,typ)) (l1,l2,l3) ->
    match typ with
    | NtnTypeConstr | NtnTypeOnlyBinder -> ((x,scl)::l1,l2,l3)
    | NtnTypeConstrList -> (l1,(x,scl)::l2,l3)
    | NtnTypeBinderList -> (l1,l2,(x,scl)::l3)) ids ([],[],[])

let make_subst ids l =
  let fold accu (id, scl) a = Id.Map.add id (a, scl) accu in
  List.fold_left2 fold Id.Map.empty ids l

let intern_notation intern env lvar loc ntn fullargs =
  let ntn,(args,argslist,bll as fullargs) = contract_notation ntn fullargs in
  let ((ids,c),df) = interp_notation ?loc ntn (env.tmp_scope,env.scopes) in
  Dumpglob.dump_notation_location (ntn_loc ?loc fullargs ntn) ntn df;
  let ids,idsl,idsbl = split_by_type ids in
  let terms = make_subst ids args in
  let termlists = make_subst idsl argslist in
  let binders = make_subst idsbl bll in
  instantiate_notation_constr loc intern lvar
    (terms, termlists, binders) (Id.Map.empty, env) c

(**********************************************************************)
(* Discriminating between bound variables and global references       *)

let string_of_ty = function
  | Inductive _ -> "ind"
  | Recursive -> "def"
  | Method -> "meth"
  | Variable -> "var"

let gvar (loc, id) us = match us with
| None -> CAst.make ?loc @@ GVar id
| Some _ ->
  user_err ?loc  (str "Variable " ++ pr_id id ++
    str " cannot have a universe instance")

let intern_var genv (ltacvars,ntnvars) namedctx loc id us =
  (* Is [id] an inductive type potentially with implicit *)
  try
    let ty,expl_impls,impls,argsc = Id.Map.find id genv.impls in
    let expl_impls = List.map
      (fun id -> CAst.make ?loc @@ CRef (Ident (loc,id),None), Some (loc,ExplByName id)) expl_impls in
    let tys = string_of_ty ty in
    Dumpglob.dump_reference ?loc "<>" (Id.to_string id) tys;
    gvar (loc,id) us, make_implicits_list impls, argsc, expl_impls
  with Not_found ->
  (* Is [id] bound in current term or is an ltac var bound to constr *)
  if Id.Set.mem id genv.ids || Id.Set.mem id ltacvars.ltac_vars
  then
    gvar (loc,id) us, [], [], []
  (* Is [id] a notation variable *)
  else if Id.Map.mem id ntnvars
  then
    (set_var_scope ?loc id true genv ntnvars; gvar (loc,id) us, [], [], [])
  (* Is [id] the special variable for recursive notations *)
  else if Id.equal id ldots_var
  then if Id.Map.is_empty ntnvars
    then error_ldots_var ?loc
    else gvar (loc,id) us, [], [], []
  else if Id.Set.mem id ltacvars.ltac_bound then
    (* Is [id] bound to a free name in ltac (this is an ltac error message) *)
    user_err ?loc ~hdr:"intern_var"
     (str "variable " ++ pr_id id ++ str " should be bound to a term.")
  else
    (* Is [id] a goal or section variable *)
    let _ = Context.Named.lookup id namedctx in
      try
	(* [id] a section variable *)
	(* Redundant: could be done in intern_qualid *)
	let ref = VarRef id in
	let impls = implicits_of_global ref in
	let scopes = find_arguments_scope ref in
	Dumpglob.dump_reference ?loc "<>" (string_of_qualid (Decls.variable_secpath id)) "var";
	CAst.make ?loc @@ GRef (ref, us), impls, scopes, []
      with e when CErrors.noncritical e ->
	(* [id] a goal variable *)
	gvar (loc,id) us, [], [], []

let find_appl_head_data c =
  match c.v with
  | GRef (ref,_) ->
    let impls = implicits_of_global ref in
    let scopes = find_arguments_scope ref in
      c, impls, scopes, []
  | GApp ({ v = GRef (ref,_) },l)
      when l != [] && Flags.version_strictly_greater Flags.V8_2 ->
      let n = List.length l in
      let impls = implicits_of_global ref in 
      let scopes = find_arguments_scope ref in
	c, List.map (drop_first_implicits n) impls,
	List.skipn_at_least n scopes,[]
  | _ -> c,[],[],[]

let error_not_enough_arguments ?loc =
  user_err ?loc  (str "Abbreviation is not applied enough.")

let check_no_explicitation l =
  let is_unset (a, b) = match b with None -> false | Some _ -> true in
  let l = List.filter is_unset l in
  match l with
  | [] -> ()
  | (_, None) :: _ -> assert false
  | (_, Some (loc, _)) :: _ ->
    user_err ?loc  (str"Unexpected explicitation of the argument of an abbreviation.")

let dump_extended_global loc = function
  | TrueGlobal ref -> (*feedback_global loc ref;*) Dumpglob.add_glob ?loc ref
  | SynDef sp -> Dumpglob.add_glob_kn ?loc sp

let intern_extended_global_of_qualid (loc,qid) =
  let r = Nametab.locate_extended qid in dump_extended_global loc r; r

let intern_reference ref =
  let qid = qualid_of_reference ref in
  let r =
    try intern_extended_global_of_qualid qid
    with Not_found -> error_global_not_found ?loc:(fst qid) (snd qid)
  in
  Smartlocate.global_of_extended_global r

(* Is it a global reference or a syntactic definition? *)
let intern_qualid loc qid intern env lvar us args =
  match intern_extended_global_of_qualid (loc,qid) with
  | TrueGlobal ref -> (CAst.make ?loc @@ GRef (ref, us)), true, args
  | SynDef sp ->
      let (ids,c) = Syntax_def.search_syntactic_definition sp in
      let nids = List.length ids in
      if List.length args < nids then error_not_enough_arguments ?loc;
      let args1,args2 = List.chop nids args in
      check_no_explicitation args1;
      let terms = make_subst ids (List.map fst args1) in
      let subst = (terms, Id.Map.empty, Id.Map.empty) in
      let infos = (Id.Map.empty, env) in
      let projapp = match c with NRef _ -> true | _ -> false in
      let c = instantiate_notation_constr loc intern lvar subst infos c in
      let c = match us, c with
      | None, _ -> c
      | Some _, { loc; v = GRef (ref, None) } -> CAst.make ?loc @@ GRef (ref, us)
      | Some _, { loc; v = GApp ({ loc = loc' ; v = GRef (ref, None) }, arg) } ->
        CAst.make ?loc @@ GApp (CAst.make ?loc:loc' @@ GRef (ref, us), arg)
      | Some _, _ ->
        user_err ?loc  (str "Notation " ++ pr_qualid qid
                        ++ str " cannot have a universe instance,"
                        ++ str " its expanded head does not start with a reference")
      in
      c, projapp, args2

(* Rule out section vars since these should have been found by intern_var *)
let intern_non_secvar_qualid loc qid intern env lvar us args =
  match intern_qualid loc qid intern env lvar us args with
    | { v = GRef (VarRef _, _) },_,_ -> raise Not_found
    | r -> r

let intern_applied_reference intern env namedctx (_, ntnvars as lvar) us args = function
  | Qualid (loc, qid) ->
      let r,projapp,args2 =
	try intern_qualid loc qid intern env ntnvars us args
	with Not_found -> error_global_not_found ?loc qid
      in
      let x, imp, scopes, l = find_appl_head_data r in
	(x,imp,scopes,l), args2
  | Ident (loc, id) ->
      try intern_var env lvar namedctx loc id us, args
      with Not_found ->
      let qid = qualid_of_ident id in
      try
	let r, projapp, args2 = intern_non_secvar_qualid loc qid intern env ntnvars us args in
	let x, imp, scopes, l = find_appl_head_data r in
	  (x,imp,scopes,l), args2
      with Not_found ->
	(* Extra allowance for non globalizing functions *)
	if !interning_grammar || env.unb then
	  (gvar (loc,id) us, [], [], []), args
	else error_global_not_found ?loc qid

let interp_reference vars r =
  let (r,_,_,_),_ =
    intern_applied_reference (fun _ -> error_not_enough_arguments ?loc:None)
      {ids = Id.Set.empty; unb = false ;
       tmp_scope = None; scopes = []; impls = empty_internalization_env} []
      (vars, Id.Map.empty) None [] r
  in r

(**********************************************************************)
(** {5 Cases }                                                        *)

(** Private internalization patterns *)
type raw_cases_pattern_expr_r =
  | RCPatAlias of raw_cases_pattern_expr * Id.t
  | RCPatCstr  of Globnames.global_reference
    * raw_cases_pattern_expr list * raw_cases_pattern_expr list
  (** [RCPatCstr (loc, c, l1, l2)] represents ((@c l1) l2) *)
  | RCPatAtom  of Id.t option
  | RCPatOr    of raw_cases_pattern_expr list
and raw_cases_pattern_expr = raw_cases_pattern_expr_r CAst.t

(** {6 Elementary bricks } *)
let apply_scope_env env = function
  | [] -> {env with tmp_scope = None}, []
  | sc::scl -> {env with tmp_scope = sc}, scl

let rec simple_adjust_scopes n scopes =
  (* Note: they can be less scopes than arguments but also more scopes *)
  (* than arguments because extra scopes are used in the presence of *)
  (* coercions to funclass *)
  if Int.equal n 0 then [] else match scopes with
  | [] -> None :: simple_adjust_scopes (n-1) []
  | sc::scopes -> sc :: simple_adjust_scopes (n-1) scopes

let find_remaining_scopes pl1 pl2 ref =
  let impls_st = implicits_of_global ref in
  let len_pl1 = List.length pl1 in
  let len_pl2 = List.length pl2 in
  let impl_list = if Int.equal len_pl1 0
    then select_impargs_size len_pl2 impls_st
    else List.skipn_at_least len_pl1 (select_stronger_impargs impls_st) in
  let allscs = find_arguments_scope ref in
  let scope_list = List.skipn_at_least len_pl1 allscs in
  let rec aux = function
    |[],l -> l
    |_,[] -> []
    |h::t,_::tt when is_status_implicit h -> aux (t,tt)
    |_::t,h::tt -> h :: aux (t,tt)
  in ((try List.firstn len_pl1 allscs with Failure _ -> simple_adjust_scopes len_pl1 allscs),
      simple_adjust_scopes len_pl2 (aux (impl_list,scope_list)))

(* @return the first variable that occurs twice in a pattern

naive n^2 algo *)
let rec has_duplicate = function
  | [] -> None
  | x::l -> if Id.List.mem x l then (Some x) else has_duplicate l

let loc_of_lhs lhs =
 Loc.merge_opt (fst (List.hd lhs)) (fst (List.last lhs))

let check_linearity lhs ids =
  match has_duplicate ids with
    | Some id ->
	raise (InternalizationError (loc_of_lhs lhs,NonLinearPattern id))
    | None ->
	()

(* Match the number of pattern against the number of matched args *)
let check_number_of_pattern loc n l =
  let p = List.length l in
  if not (Int.equal n p) then raise (InternalizationError (loc,BadPatternsNumber (n,p)))

let check_or_pat_variables loc ids idsl =
  if List.exists (fun ids' -> not (List.eq_set Id.equal ids ids')) idsl then
    user_err ?loc  (str
    "The components of this disjunctive pattern must bind the same variables.")

(** Use only when params were NOT asked to the user.
    @return if letin are included *)
let check_constructor_length env loc cstr len_pl pl0 =
  let n = len_pl + List.length pl0 in
  if Int.equal n (Inductiveops.constructor_nallargs cstr) then false else
    (Int.equal n (Inductiveops.constructor_nalldecls cstr) ||
      (error_wrong_numarg_constructor ?loc env cstr
         (Inductiveops.constructor_nrealargs cstr)))

open Term
open Declarations

(* Similar to Cases.adjust_local_defs but on RCPat *)
let insert_local_defs_in_pattern (ind,j) l =
  let (mib,mip) = Global.lookup_inductive ind in
  if mip.mind_consnrealdecls.(j-1) = mip.mind_consnrealargs.(j-1) then
    (* Optimisation *) l
  else
    let typi = mip.mind_nf_lc.(j-1) in
    let (_,typi) = decompose_prod_n_assum (Context.Rel.length mib.mind_params_ctxt) typi in
    let (decls,_) = decompose_prod_assum typi in
    let rec aux decls args =
      match decls, args with
      | Context.Rel.Declaration.LocalDef _ :: decls, args -> Constrexpr.RCPatAtom (Loc.ghost,None) :: aux decls args
      | _, [] -> [] (* In particular, if there were trailing local defs, they have been inserted *)
      | Context.Rel.Declaration.LocalAssum _ :: decls, a :: args -> a :: aux decls args
      | _ -> assert false in
    aux (List.rev decls) l

let add_local_defs_and_check_length loc env g pl args = match g with
  | ConstructRef cstr ->
     (* We consider that no variables corresponding to local binders
        have been given in the "explicit" arguments, which come from a
        "@C args" notation or from a custom user notation *)
     let pl' = insert_local_defs_in_pattern cstr pl in
     let maxargs = Inductiveops.constructor_nalldecls cstr in
     if List.length pl' + List.length args > maxargs then
       error_wrong_numarg_constructor_loc loc env cstr (Inductiveops.constructor_nrealargs cstr);
     (* Two possibilities: either the args are given with explict
     variables for local definitions, then we give the explicit args
     extended with local defs, so that there is nothing more to be
     added later on; or the args are not enough to have all arguments,
     which a priori means local defs to add in the [args] part, so we
     postpone the insertion of local defs in the explicit args *)
     (* Note: further checks done later by check_constructor_length *)
     if List.length pl' + List.length args = maxargs then pl' else pl
  | _ -> pl

let add_implicits_check_length fail nargs nargs_with_letin impls_st len_pl1 pl2 =
  let impl_list = if Int.equal len_pl1 0
    then select_impargs_size (List.length pl2) impls_st
    else List.skipn_at_least len_pl1 (select_stronger_impargs impls_st) in
  let remaining_args = List.fold_left (fun i x -> if is_status_implicit x then i else succ i) in
  let rec aux i = function
    |[],l -> let args_len = List.length l + List.length impl_list + len_pl1 in
	     ((if Int.equal args_len nargs then false
	      else Int.equal args_len nargs_with_letin || (fst (fail (nargs - List.length impl_list + i))))
	       ,l)
    |imp::q as il,[] -> if is_status_implicit imp && maximal_insertion_of imp
      then let (b,out) = aux i (q,[]) in (b,(CAst.make @@ RCPatAtom None)::out)
      else fail (remaining_args (len_pl1+i) il)
    |imp::q,(hh::tt as l) -> if is_status_implicit imp
      then let (b,out) = aux i (q,l) in (b,(CAst.make @@ RCPatAtom(None))::out)
      else let (b,out) = aux (succ i) (q,tt) in (b,hh::out)
  in aux 0 (impl_list,pl2)

let add_implicits_check_constructor_length env loc c len_pl1 pl2 =
  let nargs = Inductiveops.constructor_nallargs c in
  let nargs' = Inductiveops.constructor_nalldecls c in
  let impls_st = implicits_of_global (ConstructRef c) in
  add_implicits_check_length (error_wrong_numarg_constructor ?loc env c)
    nargs nargs' impls_st len_pl1 pl2

let add_implicits_check_ind_length env loc c len_pl1 pl2 =
  let nallargs = inductive_nallargs_env env c in
  let nalldecls = inductive_nalldecls_env env c in
  let impls_st = implicits_of_global (IndRef c) in
  add_implicits_check_length (error_wrong_numarg_inductive ?loc env c)
    nallargs nalldecls impls_st len_pl1 pl2

(** Do not raise NotEnoughArguments thanks to preconditions*)
let chop_params_pattern loc ind args with_letin =
  let nparams = if with_letin
    then Inductiveops.inductive_nparamdecls ind
    else Inductiveops.inductive_nparams ind in
  assert (nparams <= List.length args);
  let params,args = List.chop nparams args in
  List.iter (function { v = PatVar Anonymous } -> ()
    | { loc; v = PatVar _ } | { loc; v = PatCstr(_,_,_) } -> error_parameter_not_implicit ?loc) params;
  args

let find_constructor loc add_params ref =
  let (ind,_ as cstr) = match ref with
  | ConstructRef cstr -> cstr
  | IndRef _ ->
    let error = str "There is an inductive name deep in a \"in\" clause." in
    user_err ?loc ~hdr:"find_constructor" error
  | ConstRef _ | VarRef _ ->
    let error = str "This reference is not a constructor." in
    user_err ?loc ~hdr:"find_constructor" error
  in
  cstr, match add_params with
    | Some nb_args ->
      let nb =
        if Int.equal nb_args (Inductiveops.constructor_nrealdecls cstr)
          then Inductiveops.inductive_nparamdecls ind
          else Inductiveops.inductive_nparams ind
      in
      List.make nb ([], [(Id.Map.empty, CAst.make @@ PatVar Anonymous)])
    | None -> []

let find_pattern_variable = function
  | Ident (loc,id) -> id
  | Qualid (loc,_) as x -> raise (InternalizationError(loc,NotAConstructor x))

let check_duplicate loc fields =
  let eq (ref1, _) (ref2, _) = eq_reference ref1 ref2 in
  let dups = List.duplicates eq fields in
  match dups with
  | [] -> ()
  | (r, _) :: _ ->
    user_err ?loc (str "This record defines several times the field " ++
      pr_reference r ++ str ".")

(** [sort_fields ~complete loc fields completer] expects a list
    [fields] of field assignments [f = e1; g = e2; ...], where [f, g]
    are fields of a record and [e1] are "values" (either terms, when
    interning a record construction, or patterns, when intering record
    pattern-matching). It will sort the fields according to the record
    declaration order (which is important when type-checking them in
    presence of dependencies between fields). If the parameter
    [complete] is true, we require the assignment to be complete: all
    the fields of the record must be present in the
    assignment. Otherwise the record assignment may be partial
    (in a pattern, we may match on some fields only), and we call the
    function [completer] to fill the missing fields; the returned
    field assignment list is always complete. *)
let sort_fields ~complete loc fields completer =
  match fields with
    | [] -> None
    | (first_field_ref, first_field_value):: other_fields ->
        let (first_field_glob_ref, record) =
          try
            let gr = global_reference_of_reference first_field_ref in
            (gr, Recordops.find_projection gr)
          with Not_found ->
            user_err ?loc:(loc_of_reference first_field_ref) ~hdr:"intern"
                         (pr_reference first_field_ref ++ str": Not a projection")
        in
        (* the number of parameters *)
        let nparams = record.Recordops.s_EXPECTEDPARAM in
        (* the reference constructor of the record *)
        let base_constructor =
          let global_record_id = ConstructRef record.Recordops.s_CONST in
          try Qualid (loc, shortest_qualid_of_global Id.Set.empty global_record_id)
          with Not_found ->
            anomaly (str "Environment corruption for records.") in
        let () = check_duplicate loc fields in
        let (end_index,    (* one past the last field index *)
             first_field_index,  (* index of the first field of the record *)
             proj_list)    (* list of projections *)
          =
          (* elimitate the first field from the projections,
             but keep its index *)
          let rec build_proj_list projs proj_kinds idx ~acc_first_idx acc =
            match projs with
              | [] -> (idx, acc_first_idx, acc)
              | (Some field_glob_id) :: projs ->
                 let field_glob_ref = ConstRef field_glob_id in
                 let first_field = eq_gr field_glob_ref first_field_glob_ref in
                 begin match proj_kinds with
                    | [] -> anomaly (Pp.str "Number of projections mismatch.")
                    | (_, regular) :: proj_kinds ->
                       (* "regular" is false when the field is defined
                           by a let-in in the record declaration
                           (its value is fixed from other fields). *)
                       if first_field && not regular && complete then
                         user_err ?loc  (str "No local fields allowed in a record construction.")
                       else if first_field then
                         build_proj_list projs proj_kinds (idx+1) ~acc_first_idx:idx acc
                       else if not regular && complete then
                         (* skip non-regular fields *)
                         build_proj_list projs proj_kinds idx ~acc_first_idx acc
                       else
                         build_proj_list projs proj_kinds (idx+1) ~acc_first_idx
                                         ((idx, field_glob_id) :: acc)
                 end
              | None :: projs ->
                 if complete then
                   (* we don't want anonymous fields *)
                   user_err ?loc  (str "This record contains anonymous fields.")
                 else
                   (* anonymous arguments don't appear in proj_kinds *)
                   build_proj_list projs proj_kinds (idx+1) ~acc_first_idx acc
          in
          build_proj_list record.Recordops.s_PROJ record.Recordops.s_PROJKIND 1 ~acc_first_idx:0 []
        in
        (* now we want to have all fields assignments indexed by their place in
           the constructor *)
        let rec index_fields fields remaining_projs acc =
          match fields with
            | (field_ref, field_value) :: fields ->
               let field_glob_ref = try global_reference_of_reference field_ref
               with Not_found ->
                 user_err ?loc:(loc_of_reference field_ref) ~hdr:"intern"
                               (str "The field \"" ++ pr_reference field_ref ++ str "\" does not exist.") in
               let remaining_projs, (field_index, _) =
                 let the_proj (idx, glob_id) = eq_gr field_glob_ref (ConstRef glob_id) in
                 try CList.extract_first the_proj remaining_projs
                 with Not_found ->
                   user_err ?loc 
                     (str "This record contains fields of different records.")
               in
               index_fields fields remaining_projs ((field_index, field_value) :: acc)
            | [] ->
               (* the order does not matter as we sort them next,
                  List.rev_* is just for efficiency *)
               let remaining_fields =
                 let complete_field (idx, _field_ref) = (idx, completer idx) in
                 List.rev_map complete_field remaining_projs in
               List.rev_append remaining_fields acc
        in
        let unsorted_indexed_fields =
          index_fields other_fields proj_list
            [(first_field_index, first_field_value)] in
        let sorted_indexed_fields =
          let cmp_by_index (i, _) (j, _) = Int.compare i j in
          List.sort cmp_by_index unsorted_indexed_fields in
        let sorted_fields = List.map snd sorted_indexed_fields in
        Some (nparams, base_constructor, sorted_fields)

(** {6 Manage multiple aliases} *)

type alias = {
  alias_ids : Id.t list;
  alias_map : Id.t Id.Map.t;
}

let empty_alias = {
  alias_ids = [];
  alias_map = Id.Map.empty;
}

  (* [merge_aliases] returns the sets of all aliases encountered at this
     point and a substitution mapping extra aliases to the first one *)
let merge_aliases aliases id =
  let alias_ids = aliases.alias_ids @ [id] in
  let alias_map = match aliases.alias_ids with
  | [] -> aliases.alias_map
  | id' :: _ -> Id.Map.add id id' aliases.alias_map
  in
  { alias_ids; alias_map; }

let alias_of als = match als.alias_ids with
| [] -> Anonymous
| id :: _ -> Name id

(** {6 Expanding notations }

    @returns a raw_case_pattern_expr :
    - no notations and syntactic definition
    - global reference and identifeir instead of reference

*)

let merge_subst s1 s2 = Id.Map.fold Id.Map.add s1 s2

let product_of_cases_patterns aliases idspl =
  List.fold_right (fun (ids,pl) (ids',ptaill) ->
    (ids @ ids',
     (* Cartesian prod of the or-pats for the nth arg and the tail args *)
     List.flatten (
       List.map (fun (subst,p) ->
	 List.map (fun (subst',ptail) -> (merge_subst subst subst',p::ptail)) ptaill) pl)))
    idspl (aliases.alias_ids,[aliases.alias_map,[]])

let rec subst_pat_iterator y t = CAst.(map (function
  | RCPatAtom id as p ->
    begin match id with Some x when Id.equal x y -> t.v | _ -> p end
  | RCPatCstr (id,l1,l2) ->
    RCPatCstr (id,List.map (subst_pat_iterator y t) l1,
 	       List.map (subst_pat_iterator y t) l2)
  | RCPatAlias (p,a) -> RCPatAlias (subst_pat_iterator y t p,a)
  | RCPatOr pl -> RCPatOr (List.map (subst_pat_iterator y t) pl)))

let drop_notations_pattern looked_for genv =
  (* At toplevel, Constructors and Inductives are accepted, in recursive calls
     only constructor are allowed *)
  let ensure_kind top loc g =
    try
      if top then looked_for g else
      match g with ConstructRef _ -> () | _ -> raise Not_found
    with Not_found ->
      error_invalid_pattern_notation ?loc ()
  in
  let test_kind top =
    if top then looked_for else function ConstructRef _ -> () | _ -> raise Not_found
  in
  (** [rcp_of_glob] : from [glob_constr] to [raw_cases_pattern_expr] *)
  let rec rcp_of_glob x = CAst.(map (function
    | GVar id -> RCPatAtom (Some id)
    | GHole (_,_,_) -> RCPatAtom (None)
    | GRef (g,_) -> RCPatCstr (g,[],[])
    | GApp ({ v = GRef (g,_) }, l) -> RCPatCstr (g, List.map rcp_of_glob l,[])
    | _ -> CErrors.anomaly Pp.(str "Invalid return pattern from Notation.interp_prim_token_cases_pattern_expr."))) x
  in
  let rec drop_syndef top scopes re pats =
    let (loc,qid) = qualid_of_reference re in
    try
      match locate_extended qid with
      | SynDef sp ->
	let (vars,a) = Syntax_def.search_syntactic_definition sp in
	(match a with
	| NRef g ->
          (* Convention: do not deactivate implicit arguments and scopes for further arguments *)
	  test_kind top g;
	  let () = assert (List.is_empty vars) in
	  let (_,argscs) = find_remaining_scopes [] pats g in
	  Some (g, [], List.map2 (in_pat_sc scopes) argscs pats)
	| NApp (NRef g,[]) -> (* special case: Syndef for @Cstr, this deactivates *)
	      test_kind top g;
              let () = assert (List.is_empty vars) in
	      Some (g, List.map (in_pat false scopes) pats, [])
	| NApp (NRef g,args) ->
              (* Convention: do not deactivate implicit arguments and scopes for further arguments *)
	      test_kind top g;
	      let nvars = List.length vars in
	      if List.length pats < nvars then error_not_enough_arguments ?loc;
	      let pats1,pats2 = List.chop nvars pats in
	      let subst = make_subst vars pats1 in
	      let idspl1 = List.map (in_not false loc scopes (subst, Id.Map.empty) []) args in
	      let (_,argscs) = find_remaining_scopes pats1 pats2 g in
	      Some (g, idspl1, List.map2 (in_pat_sc scopes) argscs pats2)
	| _ -> raise Not_found)
      | TrueGlobal g ->
	  test_kind top g;
	  Dumpglob.add_glob ?loc g;
	  let (_,argscs) = find_remaining_scopes [] pats g in
	  Some (g,[],List.map2 (fun x -> in_pat false (x,snd scopes)) argscs pats)
    with Not_found -> None
  and in_pat top scopes pt =
    let open CAst in
    let loc = pt.loc in
    match pt.v with
    | CPatAlias (p, id) -> CAst.make ?loc @@ RCPatAlias (in_pat top scopes p, id)
    | CPatRecord l ->
      let sorted_fields =
	sort_fields ~complete:false loc l (fun _idx -> CAst.make ?loc @@ CPatAtom None) in
      begin match sorted_fields with
	| None -> CAst.make ?loc @@ RCPatAtom None
	| Some (n, head, pl) ->
          let pl =
            if !asymmetric_patterns then pl else
            let pars = List.make n (CAst.make ?loc @@ CPatAtom None) in
            List.rev_append pars pl in
	  match drop_syndef top scopes head pl with
	    | Some (a,b,c) -> CAst.make ?loc @@ RCPatCstr(a, b, c)
	    | None -> raise (InternalizationError (loc,NotAConstructor head))
      end
    | CPatCstr (head, None, pl) ->
      begin
	match drop_syndef top scopes head pl with
	  | Some (a,b,c) -> CAst.make ?loc @@ RCPatCstr(a, b, c)
	  | None -> raise (InternalizationError (loc,NotAConstructor head))
      end
     | CPatCstr (r, Some expl_pl, pl) ->
      let g = try locate (snd (qualid_of_reference r))
	      with Not_found ->
 	      raise (InternalizationError (loc,NotAConstructor r)) in
      if expl_pl == [] then
        (* Convention: (@r) deactivates all further implicit arguments and scopes *)
        CAst.make ?loc @@ RCPatCstr (g, List.map (in_pat false scopes) pl, [])
      else
        (* Convention: (@r expl_pl) deactivates implicit arguments in expl_pl and in pl *)
        (* but not scopes in expl_pl *)
        let (argscs1,_) = find_remaining_scopes expl_pl pl g in
        CAst.make ?loc @@ RCPatCstr (g, List.map2 (in_pat_sc scopes) argscs1 expl_pl @ List.map (in_pat false scopes) pl, [])
    | CPatNotation ("- _",([{ CAst.v = CPatPrim(Numeral p) }],[]),[])
	when Bigint.is_strictly_pos p ->
      let pat, _df = Notation.interp_prim_token_cases_pattern_expr ?loc (ensure_kind false loc) (Numeral (Bigint.neg p)) scopes in
      rcp_of_glob pat
    | CPatNotation ("( _ )",([a],[]),[]) ->
      in_pat top scopes a
    | CPatNotation (ntn, fullargs,extrargs) ->
      let ntn,(args,argsl as fullargs) = contract_pat_notation ntn fullargs in
      let ((ids',c),df) = Notation.interp_notation ?loc ntn scopes in
      let (ids',idsl',_) = split_by_type ids' in
      Dumpglob.dump_notation_location (patntn_loc ?loc fullargs ntn) ntn df;
      let substlist = make_subst idsl' argsl in
      let subst = make_subst ids' args in
      in_not top loc scopes (subst,substlist) extrargs c
    | CPatDelimiters (key, e) ->
      in_pat top (None,find_delimiters_scope ?loc key::snd scopes) e
    | CPatPrim p ->
      let pat, _df = Notation.interp_prim_token_cases_pattern_expr ?loc (test_kind false) p scopes in
      rcp_of_glob pat
    | CPatAtom Some id ->
      begin
	match drop_syndef top scopes id [] with
	  | Some (a,b,c) -> CAst.make ?loc @@ RCPatCstr (a, b, c)
	  | None         -> CAst.make ?loc @@ RCPatAtom (Some (find_pattern_variable id))
      end
    | CPatAtom None -> CAst.make ?loc @@ RCPatAtom None
    | CPatOr pl     -> CAst.make ?loc @@ RCPatOr (List.map (in_pat top scopes) pl)
    | CPatCast (_,_) ->
      (* We raise an error if the pattern contains a cast, due to
         current restrictions on casts in patterns. Cast in patterns
         are supportted only in local binders and only at top
         level. In fact, they are currently eliminated by the
         parser. The only reason why they are in the
         [cases_pattern_expr] type is that the parser needs to factor
         the "(c : t)" notation with user defined notations (such as
         the pair). In the long term, we will try to support such
         casts everywhere, and use them to print the domains of
         lambdas in the encoding of match in constr. This check is
         here and not in the parser because it would require
         duplicating the levels of the [pattern] rule. *)
      CErrors.user_err ?loc ~hdr:"drop_notations_pattern"
                            (Pp.strbrk "Casts are not supported in this pattern.")
  and in_pat_sc scopes x = in_pat false (x,snd scopes)
  and in_not top loc scopes (subst,substlist as fullsubst) args = function
    | NVar id ->
      let () = assert (List.is_empty args) in
      begin
	(* subst remembers the delimiters stack in the interpretation *)
	(* of the notations *)
	try
	  let (a,(scopt,subscopes)) = Id.Map.find id subst in
	  in_pat top (scopt,subscopes@snd scopes) a
	with Not_found ->
	  if Id.equal id ldots_var then CAst.make ?loc @@ RCPatAtom (Some id) else
	    anomaly (str "Unbound pattern notation variable: " ++ Id.print id ++ str ".")
      end
    | NRef g ->
      ensure_kind top loc g;
      let (_,argscs) = find_remaining_scopes [] args g in
      CAst.make ?loc @@ RCPatCstr (g, [], List.map2 (in_pat_sc scopes) argscs args)
    | NApp (NRef g,pl) ->
      ensure_kind top loc g;
      let (argscs1,argscs2) = find_remaining_scopes pl args g in
<<<<<<< HEAD
      CAst.make ?loc @@ RCPatCstr (g,
		 List.map2 (fun x -> in_not false loc (x,snd scopes) fullsubst []) argscs1 pl @
		 List.map (in_pat false scopes) args, [])
=======
      let pl = List.map2 (fun x -> in_not false loc (x,snd scopes) fullsubst []) argscs1 pl in
      let pl = add_local_defs_and_check_length loc genv g pl args in
      RCPatCstr (loc, g, pl @ List.map (in_pat false scopes) args, [])
>>>>>>> ce1e1dba
    | NList (x,y,iter,terminator,lassoc) ->
      if not (List.is_empty args) then user_err ?loc 
        (strbrk "Application of arguments to a recursive notation not supported in patterns.");
      (try
         (* All elements of the list are in scopes (scopt,subscopes) *)
	 let (l,(scopt,subscopes)) = Id.Map.find x substlist in
         let termin = in_not top loc scopes fullsubst [] terminator in
	 List.fold_right (fun a t ->
           let nsubst = Id.Map.add y (a, (scopt, subscopes)) subst in
           let u = in_not false loc scopes (nsubst, substlist) [] iter in
           subst_pat_iterator ldots_var t u)
           (if lassoc then List.rev l else l) termin
       with Not_found ->
         anomaly (Pp.str "Inconsistent substitution of recursive notation."))
    | NHole _ ->
      let () = assert (List.is_empty args) in
      CAst.make ?loc @@ RCPatAtom None
    | t -> error_invalid_pattern_notation ?loc ()
  in in_pat true

let rec intern_pat genv aliases pat =
  let intern_cstr_with_all_args loc c with_letin idslpl1 pl2 =
    let idslpl2 = List.map (intern_pat genv empty_alias) pl2 in
    let (ids',pll) = product_of_cases_patterns aliases (idslpl1@idslpl2) in
    let pl' = List.map (fun (asubst,pl) ->
      (asubst, CAst.make ?loc @@ PatCstr (c,chop_params_pattern loc (fst c) pl with_letin,alias_of aliases))) pll in
    ids',pl' in
  let loc = CAst.(pat.loc) in
  match CAst.(pat.v) with
    | RCPatAlias (p, id) ->
      let aliases' = merge_aliases aliases id in
      intern_pat genv aliases' p
    | RCPatCstr (head, expl_pl, pl) ->
      if !asymmetric_patterns then
        let len = if List.is_empty expl_pl then Some (List.length pl) else None in
	let c,idslpl1 = find_constructor loc len head in
	let with_letin =
	  check_constructor_length genv loc c (List.length idslpl1 + List.length expl_pl) pl in
	intern_cstr_with_all_args loc c with_letin idslpl1 (expl_pl@pl)
      else
	let c,idslpl1 = find_constructor loc None head in
	let with_letin, pl2 =
	  add_implicits_check_constructor_length genv loc c (List.length idslpl1 + List.length expl_pl) pl in
	intern_cstr_with_all_args loc c with_letin idslpl1 (expl_pl@pl2)
    | RCPatAtom (Some id) ->
      let aliases = merge_aliases aliases id in
      (aliases.alias_ids,[aliases.alias_map, CAst.make ?loc @@ PatVar (alias_of aliases)])
    | RCPatAtom (None) ->
      let { alias_ids = ids; alias_map = asubst; } = aliases in
      (ids, [asubst, CAst.make ?loc @@ PatVar (alias_of aliases)])
    | RCPatOr pl ->
      assert (not (List.is_empty pl));
      let pl' = List.map (intern_pat genv aliases) pl in
      let (idsl,pl') = List.split pl' in
      let ids = List.hd idsl in
      check_or_pat_variables loc ids (List.tl idsl);
      (ids,List.flatten pl')

let intern_cases_pattern genv scopes aliases pat =
  intern_pat genv aliases
    (drop_notations_pattern (function ConstructRef _ -> () | _ -> raise Not_found) genv scopes pat)

let _ =
  intern_cases_pattern_fwd :=
    fun scopes p -> intern_cases_pattern (Global.env ()) scopes empty_alias p

let intern_ind_pattern genv scopes pat =
  let no_not =
    try
<<<<<<< HEAD
      drop_notations_pattern (function (IndRef _ | ConstructRef _) -> () | _ -> raise Not_found) scopes pat
    with InternalizationError(loc,NotAConstructor _) -> error_bad_inductive_type ?loc
=======
      drop_notations_pattern (function (IndRef _ | ConstructRef _) -> () | _ -> raise Not_found) genv scopes pat
    with InternalizationError(loc,NotAConstructor _) -> error_bad_inductive_type loc
>>>>>>> ce1e1dba
  in
  let loc = no_not.CAst.loc in
  match no_not.CAst.v with
    | RCPatCstr (head, expl_pl, pl) ->
      let c = (function IndRef ind -> ind | _ -> error_bad_inductive_type ?loc) head in
      let with_letin, pl2 = add_implicits_check_ind_length genv loc c
	(List.length expl_pl) pl in
      let idslpl1 = List.rev_map (intern_pat genv empty_alias) expl_pl in
      let idslpl2 = List.map (intern_pat genv empty_alias) pl2 in
      (with_letin,
       match product_of_cases_patterns empty_alias (List.rev_append idslpl1 idslpl2) with
       | _,[_,pl] -> (c,chop_params_pattern loc c pl with_letin)
       | _ -> error_bad_inductive_type ?loc)
    | x -> error_bad_inductive_type ?loc

(**********************************************************************)
(* Utilities for application                                          *)

let merge_impargs l args =
  let test x = function
  | (_, Some (_, y)) -> explicitation_eq x y
  | _ -> false
  in
  List.fold_right (fun a l ->
    match a with
      | (_,Some (_,(ExplByName id as x))) when
	  List.exists (test x) args -> l
      | _ -> a::l)
    l args

let get_implicit_name n imps =
  Some (Impargs.name_of_implicit (List.nth imps (n-1)))

let set_hole_implicit i b = function
  | {loc; v = GRef (r,_) } | { v = GApp ({loc; v = GRef (r,_)},_) } -> Loc.tag ?loc (Evar_kinds.ImplicitArg (r,i,b),Misctypes.IntroAnonymous,None)
  | {loc; v = GVar id } -> Loc.tag ?loc (Evar_kinds.ImplicitArg (VarRef id,i,b),Misctypes.IntroAnonymous,None)
  | _ -> anomaly (Pp.str "Only refs have implicits.")

let exists_implicit_name id =
  List.exists (fun imp -> is_status_implicit imp && Id.equal id (name_of_implicit imp))

let extract_explicit_arg imps args =
  let rec aux = function
  | [] -> Id.Map.empty, []
  | (a,e)::l ->
      let (eargs,rargs) = aux l in
      match e with
      | None -> (eargs,a::rargs)
      | Some (loc,pos) ->
	  let id = match pos with
	  | ExplByName id ->
	      if not (exists_implicit_name id imps) then
		user_err ?loc 
		  (str "Wrong argument name: " ++ pr_id id ++ str ".");
	      if Id.Map.mem id eargs then
		user_err ?loc  (str "Argument name " ++ pr_id id
		++ str " occurs more than once.");
	      id
	  | ExplByPos (p,_id) ->
	      let id =
		try
		  let imp = List.nth imps (p-1) in
		  if not (is_status_implicit imp) then failwith "imp";
		  name_of_implicit imp
		with Failure _ (* "nth" | "imp" *) ->
		  user_err ?loc 
		    (str"Wrong argument position: " ++ int p ++ str ".")
	      in
	      if Id.Map.mem id eargs then
		user_err ?loc  (str"Argument at position " ++ int p ++
		  str " is mentioned more than once.");
	      id in
	  (Id.Map.add id (loc, a) eargs, rargs)
  in aux args

(**********************************************************************)
(* Main loop                                                          *)

let internalize globalenv env pattern_mode (_, ntnvars as lvar) c =
  let rec intern env = CAst.with_loc_val (fun ?loc -> function
    | CRef (ref,us) ->
	let (c,imp,subscopes,l),_ =
	  intern_applied_reference intern env (Environ.named_context globalenv)
	    lvar us [] ref
	in
	  apply_impargs c env imp subscopes l loc

    | CFix ((locid,iddef), dl) ->
        let lf = List.map (fun ((_, id),_,_,_,_) -> id) dl in
        let dl = Array.of_list dl in
	let n =
	  try List.index0 Id.equal iddef lf
          with Not_found ->
	    raise (InternalizationError (locid,UnboundFixName (false,iddef)))
	in
	let idl_temp = Array.map
          (fun (id,(n,order),bl,ty,_) ->
	     let intern_ro_arg f =
	       let before, after = split_at_annot bl n in
	       let (env',rbefore) = List.fold_left intern_local_binder (env,[]) before in
	       let ro = f (intern env') in
	       let n' = Option.map (fun _ -> List.count (function | { v = GLocalAssum _ } -> true
                                                                  | _ -> false (* remove let-ins *))
                        rbefore) n in
		 n', ro, List.fold_left intern_local_binder (env',rbefore) after
	     in
	     let n, ro, (env',rbl) =
	       match order with
	       | CStructRec ->
		   intern_ro_arg (fun _ -> GStructRec)
	       | CWfRec c ->
		   intern_ro_arg (fun f -> GWfRec (f c))
	       | CMeasureRec (m,r) ->
		   intern_ro_arg (fun f -> GMeasureRec (f m, Option.map f r))
	     in
	     let bl = List.rev (List.map glob_local_binder_of_extended rbl) in
             ((n, ro), bl, intern_type env' ty, env')) dl in
        let idl = Array.map2 (fun (_,_,_,_,bd) (a,b,c,env') ->
	     let env'' = List.fold_left_i (fun i en name -> 
					     let (_,bli,tyi,_) = idl_temp.(i) in
					     let fix_args = (List.map (fun (na, bk, _, _) -> (build_impls bk na)) bli) in
					       push_name_env ntnvars (impls_type_list ~args:fix_args tyi)
					    en (Loc.tag @@ Name name)) 0 env' lf in
             (a,b,c,intern {env'' with tmp_scope = None} bd)) dl idl_temp in
	CAst.make ?loc @@
          GRec (GFix
	      (Array.map (fun (ro,_,_,_) -> ro) idl,n),
              Array.of_list lf,
              Array.map (fun (_,bl,_,_) -> bl) idl,
              Array.map (fun (_,_,ty,_) -> ty) idl,
              Array.map (fun (_,_,_,bd) -> bd) idl)
    | CCoFix ((locid,iddef), dl) ->
        let lf = List.map (fun ((_, id),_,_,_) -> id) dl in
        let dl = Array.of_list dl in
	let n =
          try List.index0 Id.equal iddef lf
          with Not_found ->
	    raise (InternalizationError (locid,UnboundFixName (true,iddef)))
	in
        let idl_tmp = Array.map
          (fun ((loc,id),bl,ty,_) ->
            let (env',rbl) = List.fold_left intern_local_binder (env,[]) bl in
            (List.rev (List.map glob_local_binder_of_extended rbl),
             intern_type env' ty,env')) dl in
	let idl = Array.map2 (fun (_,_,_,bd) (b,c,env') ->
	     let env'' = List.fold_left_i (fun i en name ->
					     let (bli,tyi,_) = idl_tmp.(i) in
					     let cofix_args =  List.map (fun (na, bk, _, _) -> (build_impls bk na)) bli in
	       push_name_env ntnvars (impls_type_list ~args:cofix_args tyi)
					    en (Loc.tag @@ Name name)) 0 env' lf in
             (b,c,intern {env'' with tmp_scope = None} bd)) dl idl_tmp in
	CAst.make ?loc @@
	GRec (GCoFix n,
              Array.of_list lf,
              Array.map (fun (bl,_,_) -> bl) idl,
              Array.map (fun (_,ty,_) -> ty) idl,
              Array.map (fun (_,_,bd) -> bd) idl)
    | CProdN ([],c2) ->
        intern_type env c2
    | CProdN ((nal,bk,ty)::bll,c2) ->
        iterate_prod ?loc env bk ty (CAst.make ?loc @@ CProdN (bll, c2)) nal
    | CLambdaN ([],c2) ->
        intern env c2
    | CLambdaN ((nal,bk,ty)::bll,c2) ->
	iterate_lam loc (reset_tmp_scope env) bk ty (CAst.make ?loc @@ CLambdaN (bll, c2)) nal
    | CLetIn (na,c1,t,c2) ->
	let inc1 = intern (reset_tmp_scope env) c1 in
	let int = Option.map (intern_type env) t in
	CAst.make ?loc @@
	GLetIn (snd na, inc1, int,
          intern (push_name_env ntnvars (impls_term_list inc1) env na) c2)
    | CNotation ("- _",([{ CAst.v = CPrim (Numeral p) }],[],[]))
	when Bigint.is_strictly_pos p ->
	intern env (CAst.make ?loc @@ CPrim (Numeral (Bigint.neg p)))
    | CNotation ("( _ )",([a],[],[])) -> intern env a
    | CNotation (ntn,args) ->
        intern_notation intern env ntnvars loc ntn args
    | CGeneralization (b,a,c) ->
        intern_generalization intern env ntnvars loc b a c
    | CPrim p ->
	fst (Notation.interp_prim_token ?loc p (env.tmp_scope,env.scopes))
    | CDelimiters (key, e) ->
	intern {env with tmp_scope = None;
		  scopes = find_delimiters_scope ?loc key :: env.scopes} e
    | CAppExpl ((isproj,ref,us), args) ->
        let (f,_,args_scopes,_),args =
	  let args = List.map (fun a -> (a,None)) args in
	  intern_applied_reference intern env (Environ.named_context globalenv) 
	    lvar us args ref 
	in
	  (* Rem: GApp(_,f,[]) stands for @f *)
	CAst.make ?loc @@
	  GApp (f, intern_args env args_scopes (List.map fst args))

    | CApp ((isproj,f), args) ->
        let f,args = match f with
          (* Compact notations like "t.(f args') args" *)
          | { CAst.v = CApp ((Some _,f), args') } when not (Option.has_some isproj) ->
	    f,args'@args
          (* Don't compact "(f args') args" to resolve implicits separately *)
          | _ -> f,args in
	let (c,impargs,args_scopes,l),args =
          match f.CAst.v with
            | CRef (ref,us) -> 
	       intern_applied_reference intern env
		 (Environ.named_context globalenv) lvar us args ref
            | CNotation (ntn,([],[],[])) ->
                let c = intern_notation intern env ntnvars loc ntn ([],[],[]) in
                let x, impl, scopes, l = find_appl_head_data c in
		  (x,impl,scopes,l), args
            | _ -> (intern env f,[],[],[]), args in
          apply_impargs c env impargs args_scopes
	    (merge_impargs l args) loc

    | CRecord fs ->
       let st = Evar_kinds.Define (not (Program.get_proofs_transparency ())) in
       let fields =
	 sort_fields ~complete:true loc fs
	             (fun _idx -> CAst.make ?loc @@ CHole (Some (Evar_kinds.QuestionMark (st,Anonymous)),
                                                           Misctypes.IntroAnonymous, None))
       in
       begin
	  match fields with
	    | None -> user_err ?loc ~hdr:"intern" (str"No constructor inference.")
	    | Some (n, constrname, args) ->
		let pars = List.make n (CAst.make ?loc @@ CHole (None, Misctypes.IntroAnonymous, None)) in
                let app = CAst.make ?loc @@ CAppExpl ((None, constrname,None), List.rev_append pars args) in
	  intern env app
	end
    | CCases (sty, rtnpo, tms, eqns) ->
        let as_in_vars = List.fold_left (fun acc (_,na,inb) ->
	  Option.fold_left (fun acc tt -> Id.Set.union (ids_of_cases_indtype tt) acc)
            (Option.fold_left (fun acc (_,y) -> Name.fold_right Id.Set.add y acc) acc na)
	    inb) Id.Set.empty tms in
        (* as, in & return vars *)
        let forbidden_vars = Option.cata free_vars_of_constr_expr as_in_vars rtnpo in
        let tms,ex_ids,match_from_in = List.fold_right
	  (fun citm (inds,ex_ids,matchs) ->
	    let ((tm,ind),extra_id,match_td) = intern_case_item env forbidden_vars citm in
	    (tm,ind)::inds, Option.fold_right Id.Set.add extra_id ex_ids, List.rev_append match_td matchs)
	  tms ([],Id.Set.empty,[]) in
        let env' = Id.Set.fold
	  (fun var bli -> push_name_env ntnvars (Variable,[],[],[]) bli (Loc.tag @@ Name var))
	  (Id.Set.union ex_ids as_in_vars) (reset_hidden_inductive_implicit_test env) in
        (* PatVars before a real pattern do not need to be matched *)
        let stripped_match_from_in =
          let rec aux = function
	    | [] -> []
	    | (_, { v = PatVar _}) :: q -> aux q
	    | l -> l
	  in aux match_from_in in
        let rtnpo = match stripped_match_from_in with
	  | [] -> Option.map (intern_type env') rtnpo (* Only PatVar in "in" clauses *)
	  | l ->
             (* Build a return predicate by expansion of the patterns of the "in" clause *)
             let thevars, thepats = List.split l in
             let sub_rtn = (* Some (GSort (Loc.ghost,GType None)) *) None in
             let sub_tms = List.map (fun id -> (CAst.make @@ GVar id),(Name id,None)) thevars (* "match v1,..,vn" *) in
             let main_sub_eqn = Loc.tag @@
               ([],thepats, (* "|p1,..,pn" *)
		Option.cata (intern_type env')
                  (CAst.make ?loc @@ GHole(Evar_kinds.CasesType false,Misctypes.IntroAnonymous,None))
                  rtnpo) (* "=> P" if there were a return predicate P, and "=> _" otherwise *) in
             let catch_all_sub_eqn =
               if List.for_all (irrefutable globalenv) thepats then [] else
                  [Loc.tag @@ ([],List.make (List.length thepats) (CAst.make @@ PatVar Anonymous), (* "|_,..,_" *)
                   CAst.make @@ GHole(Evar_kinds.ImpossibleCase,Misctypes.IntroAnonymous,None))]   (* "=> _" *) in
             Some (CAst.make @@ GCases(Term.RegularStyle,sub_rtn,sub_tms,main_sub_eqn::catch_all_sub_eqn))
	in
        let eqns' = List.map (intern_eqn (List.length tms) env) eqns in
	CAst.make ?loc @@
	GCases (sty, rtnpo, tms, List.flatten eqns')
    | CLetTuple (nal, (na,po), b, c) ->
	let env' = reset_tmp_scope env in
	(* "in" is None so no match to add *)
        let ((b',(na',_)),_,_) = intern_case_item env' Id.Set.empty (b,na,None) in
        let p' = Option.map (fun u ->
	  let env'' = push_name_env ntnvars (Variable,[],[],[]) (reset_hidden_inductive_implicit_test env')
	    (Loc.tag na') in
	  intern_type env'' u) po in
	CAst.make ?loc @@
        GLetTuple (List.map snd nal, (na', p'), b',
                   intern (List.fold_left (push_name_env ntnvars (Variable,[],[],[])) (reset_hidden_inductive_implicit_test env) nal) c)
    | CIf (c, (na,po), b1, b2) ->
      let env' = reset_tmp_scope env in
      let ((c',(na',_)),_,_) = intern_case_item env' Id.Set.empty (c,na,None) in (* no "in" no match to ad too *)
      let p' = Option.map (fun p ->
          let env'' = push_name_env ntnvars (Variable,[],[],[]) (reset_hidden_inductive_implicit_test env)
	    (Loc.tag na') in
	  intern_type env'' p) po in
	CAst.make ?loc @@
        GIf (c', (na', p'), intern env b1, intern env b2)
    | CHole (k, naming, solve) ->
        let k = match k with
        | None ->
           let st = Evar_kinds.Define (not (Program.get_proofs_transparency ())) in
           (match naming with
           | Misctypes.IntroIdentifier id -> Evar_kinds.NamedHole id
           | _ -> Evar_kinds.QuestionMark (st,Anonymous))
        | Some k -> k
        in
        let solve = match solve with
        | None -> None
        | Some gen ->
          let (ltacvars, ntnvars) = lvar in
          let ntnvars = Id.Map.domain ntnvars in
          let extra = ltacvars.ltac_extra in
          let lvars = Id.Set.union ltacvars.ltac_bound ltacvars.ltac_vars in
          let lvars = Id.Set.union lvars ntnvars in
          let ltacvars = Id.Set.union lvars env.ids in
          let ist = {
            Genintern.genv = globalenv;
            ltacvars;
            extra;
          } in
          let (_, glb) = Genintern.generic_intern ist gen in
          Some glb
        in
	CAst.make ?loc @@
	GHole (k, naming, solve)
    (* Parsing pattern variables *)
    | CPatVar n when pattern_mode ->
	CAst.make ?loc @@
	GPatVar (Evar_kinds.SecondOrderPatVar n)
    | CEvar (n, []) when pattern_mode ->
	CAst.make ?loc @@
	GPatVar (Evar_kinds.FirstOrderPatVar n)
    (* end *)
    (* Parsing existential variables *)
    | CEvar (n, l) ->
	CAst.make ?loc @@
	GEvar (n, List.map (on_snd (intern env)) l)
    | CPatVar _ ->
        raise (InternalizationError (loc,IllegalMetavariable))
    (* end *)
    | CSort s ->
	CAst.make ?loc @@
	GSort s
    | CCast (c1, c2) ->
	CAst.make ?loc @@
        GCast (intern env c1, Miscops.map_cast_type (intern_type env) c2)
  )
  and intern_type env = intern (set_type_scope env)

  and intern_local_binder env bind : intern_env * Glob_term.extended_glob_local_binder list =
    intern_local_binder_aux intern ntnvars env bind

  (* Expands a multiple pattern into a disjunction of multiple patterns *)
  and intern_multiple_pattern env n (loc,pl) =
    let idsl_pll = List.map (intern_cases_pattern globalenv (None,env.scopes) empty_alias) pl in
    check_number_of_pattern loc n pl;
    product_of_cases_patterns empty_alias idsl_pll

  (* Expands a disjunction of multiple pattern *)
  and intern_disjunctive_multiple_pattern env loc n mpl =
    assert (not (List.is_empty mpl));
    let mpl' = List.map (intern_multiple_pattern env n) mpl in
    let (idsl,mpl') = List.split mpl' in
    let ids = List.hd idsl in
    check_or_pat_variables loc ids (List.tl idsl);
    (ids,List.flatten mpl')

  (* Expands a pattern-matching clause [lhs => rhs] *)
  and intern_eqn n env (loc,(lhs,rhs)) =
    let eqn_ids,pll = intern_disjunctive_multiple_pattern env loc n lhs in
    (* Linearity implies the order in ids is irrelevant *)
    check_linearity lhs eqn_ids;
    let env_ids = List.fold_right Id.Set.add eqn_ids env.ids in
    List.map (fun (asubst,pl) ->
      let rhs = replace_vars_constr_expr asubst rhs in
      let rhs' = intern {env with ids = env_ids} rhs in
      (loc,(eqn_ids,pl,rhs'))) pll

  and intern_case_item env forbidden_names_for_gen (tm,na,t) =
    (* the "match" part *)
    let tm' = intern env tm in
    (* the "as" part *)
    let extra_id,na = match tm', na with
      | {loc; v = GVar id}, None when not (Id.Map.mem id (snd lvar)) -> Some id,(loc,Name id)
      | {loc; v = GRef (VarRef id, _)}, None -> Some id,(loc,Name id)
      | _, None -> None,(Loc.tag Anonymous)
      | _, Some (loc,na) -> None,(loc,na) in
    (* the "in" part *)
    let match_td,typ = match t with
    | Some t ->
	let with_letin,(ind,l) = intern_ind_pattern globalenv (None,env.scopes) t in
	let (mib,mip) = Inductive.lookup_mind_specif globalenv ind in
	let nparams = (List.length (mib.Declarations.mind_params_ctxt)) in
	(* for "in Vect n", we answer (["n","n"],[(loc,"n")])

	   for "in Vect (S n)", we answer ((match over "m", relevant branch is "S
	   n"), abstract over "m") = ([("m","S n")],[(loc,"m")]) where "m" is
	   generated from the canonical name of the inductive and outside of
	   {forbidden_names_for_gen} *)
	let (match_to_do,nal) =
	  let rec canonize_args case_rel_ctxt arg_pats forbidden_names match_acc var_acc =
	    let add_name l = function
	      | _,Anonymous -> l
	      | loc,(Name y as x) -> (y, CAst.make ?loc @@ PatVar x) :: l in
	    match case_rel_ctxt,arg_pats with
	      (* LetIn in the rel_context *)
	      | LocalDef _ :: t, l when not with_letin ->
		canonize_args t l forbidden_names match_acc ((Loc.tag Anonymous)::var_acc)
	      | [],[] ->
		(add_name match_acc na, var_acc)
	      | _::t, { loc; v = PatVar x}::tt ->
		canonize_args t tt forbidden_names
		  (add_name match_acc (loc,x)) ((loc,x)::var_acc)
	      | (LocalAssum (cano_name,ty) | LocalDef (cano_name,_,ty)) :: t, c::tt ->
		let fresh =
		  Namegen.next_name_away_with_default_using_types "iV" cano_name forbidden_names (EConstr.of_constr ty) in
		canonize_args t tt (fresh::forbidden_names)
		  ((fresh,c)::match_acc) ((cases_pattern_loc c,Name fresh)::var_acc)
	      | _ -> assert false in
	  let _,args_rel =
	    List.chop nparams (List.rev mip.Declarations.mind_arity_ctxt) in
	  canonize_args args_rel l (Id.Set.elements forbidden_names_for_gen) [] [] in
	match_to_do, Some (cases_pattern_expr_loc t,(ind,List.rev_map snd nal))
    | None ->
      [], None in
    (tm',(snd na,typ)), extra_id, match_td

  and iterate_prod ?loc env bk ty body nal =
    let env, bl = intern_assumption intern ntnvars env nal bk ty in
    it_mkGProd ?loc bl (intern_type env body)

  and iterate_lam loc env bk ty body nal =
    let env, bl = intern_assumption intern ntnvars env nal bk ty in
    it_mkGLambda ?loc bl (intern env body)

  and intern_impargs c env l subscopes args =
    let eargs, rargs = extract_explicit_arg l args in
    if !parsing_explicit then
      if Id.Map.is_empty eargs then intern_args env subscopes rargs
      else user_err Pp.(str "Arguments given by name or position not supported in explicit mode.")
    else
    let rec aux n impl subscopes eargs rargs =
      let (enva,subscopes') = apply_scope_env env subscopes in
      match (impl,rargs) with
      | (imp::impl', rargs) when is_status_implicit imp ->
	  begin try
	    let id = name_of_implicit imp in
	    let (_,a) = Id.Map.find id eargs in
	    let eargs' = Id.Map.remove id eargs in
	    intern enva a :: aux (n+1) impl' subscopes' eargs' rargs
	  with Not_found ->
	  if List.is_empty rargs && Id.Map.is_empty eargs && not (maximal_insertion_of imp) then
            (* Less regular arguments than expected: complete *)
            (* with implicit arguments if maximal insertion is set *)
	    []
	  else
              (CAst.map_from_loc (fun ?loc (a,b,c) -> GHole(a,b,c))
                (set_hole_implicit (n,get_implicit_name n l) (force_inference_of imp) c)
              ) :: aux (n+1) impl' subscopes' eargs rargs
	  end
      | (imp::impl', a::rargs') ->
	  intern enva a :: aux (n+1) impl' subscopes' eargs rargs'
      | (imp::impl', []) ->
	  if not (Id.Map.is_empty eargs) then
	    (let (id,(loc,_)) = Id.Map.choose eargs in
	       user_err ?loc  (str "Not enough non implicit \
	    arguments to accept the argument bound to " ++
		 pr_id id ++ str"."));
	  []
      | ([], rargs) ->
	  assert (Id.Map.is_empty eargs);
	  intern_args env subscopes rargs
    in aux 1 l subscopes eargs rargs

  and apply_impargs c env imp subscopes l loc =
    let l : (Constrexpr.constr_expr * Constrexpr.explicitation Loc.located option) list = l in
    let imp = select_impargs_size (List.length (List.filter (fun (_,x) -> x == None) l)) imp in
    let l = intern_impargs c env imp subscopes l in
      smart_gapp c loc l

  and smart_gapp f loc = function
    | [] -> f
    | l -> match f with
      | { loc = loc'; v = GApp (g, args) } -> CAst.make ?loc:(Loc.merge_opt loc' loc) @@ GApp (g, args@l)
      | _ -> CAst.make ?loc:(Loc.merge_opt (loc_of_glob_constr f) loc) @@ GApp (f, l)

  and intern_args env subscopes = function
    | [] -> []
    | a::args ->
        let (enva,subscopes) = apply_scope_env env subscopes in
        (intern enva a) :: (intern_args env subscopes args)

  in
  try
    intern env c
  with
      InternalizationError (loc,e) ->
	user_err ?loc ~hdr:"internalize"
	  (explain_internalization_error e)

(**************************************************************************)
(* Functions to translate constr_expr into glob_constr                    *)
(**************************************************************************)

let extract_ids env =
  List.fold_right Id.Set.add
    (Termops.ids_of_rel_context (Environ.rel_context env))
    Id.Set.empty

let scope_of_type_kind = function
  | IsType -> Notation.current_type_scope_name ()
  | OfType typ -> compute_type_scope (EConstr.Unsafe.to_constr typ)
  | WithoutTypeConstraint -> None

let empty_ltac_sign = {
  ltac_vars = Id.Set.empty;
  ltac_bound = Id.Set.empty;
  ltac_extra = Genintern.Store.empty;
}

let intern_gen kind env
               ?(impls=empty_internalization_env) ?(pattern_mode=false) ?(ltacvars=empty_ltac_sign)
               c =
  let tmp_scope = scope_of_type_kind kind in
  internalize env {ids = extract_ids env; unb = false;
		         tmp_scope = tmp_scope; scopes = [];
			 impls = impls}
    pattern_mode (ltacvars, Id.Map.empty) c

let intern_constr env c = intern_gen WithoutTypeConstraint env c

let intern_type env c = intern_gen IsType env c

let intern_pattern globalenv patt =
  try
    intern_cases_pattern globalenv (None,[]) empty_alias patt
  with
      InternalizationError (loc,e) ->
	user_err ?loc ~hdr:"internalize" (explain_internalization_error e)


(*********************************************************************)
(* Functions to parse and interpret constructions *)

(* All evars resolved *)

let interp_gen kind env sigma ?(impls=empty_internalization_env) c =
  let c = intern_gen kind ~impls env c in
  understand ~expected_type:kind env sigma c

let interp_constr env sigma ?(impls=empty_internalization_env) c =
  interp_gen WithoutTypeConstraint env sigma c

let interp_type env sigma ?(impls=empty_internalization_env) c =
  interp_gen IsType env sigma ~impls c

let interp_casted_constr env sigma ?(impls=empty_internalization_env) c typ =
  interp_gen (OfType typ) env sigma ~impls c

(* Not all evars expected to be resolved *)

let interp_open_constr env sigma c =
  understand_tcc env sigma (intern_constr env c)

(* Not all evars expected to be resolved and computation of implicit args *)

let interp_constr_evars_gen_impls env evdref
    ?(impls=empty_internalization_env) expected_type c =
  let c = intern_gen expected_type ~impls env c in
  let imps = Implicit_quantifiers.implicits_of_glob_constr ~with_products:(expected_type == IsType) c in
    understand_tcc_evars env evdref ~expected_type c, imps

let interp_constr_evars_impls env evdref ?(impls=empty_internalization_env) c =
  interp_constr_evars_gen_impls env evdref ~impls WithoutTypeConstraint c

let interp_casted_constr_evars_impls env evdref ?(impls=empty_internalization_env) c typ =
  interp_constr_evars_gen_impls env evdref ~impls (OfType typ) c

let interp_type_evars_impls env evdref ?(impls=empty_internalization_env) c =
  interp_constr_evars_gen_impls env evdref ~impls IsType c

(* Not all evars expected to be resolved, with side-effect on evars *)

let interp_constr_evars_gen env evdref ?(impls=empty_internalization_env) expected_type c =
  let c = intern_gen expected_type ~impls env c in
  understand_tcc_evars env evdref ~expected_type c

let interp_constr_evars env evdref ?(impls=empty_internalization_env) c =
  interp_constr_evars_gen env evdref WithoutTypeConstraint ~impls c

let interp_casted_constr_evars env evdref ?(impls=empty_internalization_env) c typ =
  interp_constr_evars_gen env evdref ~impls (OfType (EConstr.of_constr typ)) c

let interp_type_evars env evdref ?(impls=empty_internalization_env) c =
  interp_constr_evars_gen env evdref IsType ~impls c

(* Miscellaneous *)

let intern_constr_pattern env ?(as_type=false) ?(ltacvars=empty_ltac_sign) c =
  let c = intern_gen (if as_type then IsType else WithoutTypeConstraint)
            ~pattern_mode:true ~ltacvars env c in
  pattern_of_glob_constr c

let interp_notation_constr ?(impls=empty_internalization_env) nenv a =
  let env = Global.env () in
  (* [vl] is intended to remember the scope of the free variables of [a] *)
  let vl = Id.Map.map (fun typ -> (ref true, ref None, typ)) nenv.ninterp_var_type in
  let c = internalize (Global.env()) {ids = extract_ids env; unb = false;
						tmp_scope = None; scopes = []; impls = impls}
    false (empty_ltac_sign, vl) a in
  (* Translate and check that [c] has all its free variables bound in [vars] *)
  let a, reversible = notation_constr_of_glob_constr nenv c in
  (* Splits variables into those that are binding, bound, or both *)
  (* binding and bound *)
  let out_scope = function None -> None,[] | Some (a,l) -> a,l in
  let vars = Id.Map.map (fun (isonlybinding, sc, typ) ->
    (!isonlybinding, out_scope !sc, typ)) vl in
  (* Returns [a] and the ordered list of variables with their scopes *)
  vars, a, reversible

(* Interpret binders and contexts  *)

let interp_binder env sigma na t =
  let t = intern_gen IsType env t in
  let t' = locate_if_hole ?loc:(loc_of_glob_constr t) na t in
  understand ~expected_type:IsType env sigma t'

let interp_binder_evars env evdref na t =
  let t = intern_gen IsType env t in
  let t' = locate_if_hole ?loc:(loc_of_glob_constr t) na t in
  understand_tcc_evars env evdref ~expected_type:IsType t'

let my_intern_constr env lvar acc c =
  internalize env acc false lvar c

let intern_context global_level env impl_env binders =
  try
  let lvar = (empty_ltac_sign, Id.Map.empty) in
  let lenv, bl = List.fold_left
	    (fun (lenv, bl) b ->
	       let (env, bl) = intern_local_binder_aux ~global_level (my_intern_constr env lvar) Id.Map.empty (lenv, bl) b in
	       (env, bl))
	    ({ids = extract_ids env; unb = false;
	      tmp_scope = None; scopes = []; impls = impl_env}, []) binders in
  (lenv.impls, List.map glob_local_binder_of_extended bl)
  with InternalizationError (loc,e) ->
    user_err ?loc ~hdr:"internalize" (explain_internalization_error e)

let interp_glob_context_evars env evdref k bl =
  let open EConstr in
  let (env, par, _, impls) =
    List.fold_left
      (fun (env,params,n,impls) (na, k, b, t) ->
       let t' =
	 if Option.is_empty b then locate_if_hole ?loc:(loc_of_glob_constr t) na t
	 else t
       in
       let t = understand_tcc_evars env evdref ~expected_type:IsType t' in
	match b with
	    None ->
	      let d = LocalAssum (na,t) in
	      let impls =
		if k == Implicit then
		  let na = match na with Name n -> Some n | Anonymous -> None in
		    (ExplByPos (n, na), (true, true, true)) :: impls
		else impls
	      in
		(push_rel d env, d::params, succ n, impls)
	  | Some b ->
	      let c = understand_tcc_evars env evdref ~expected_type:(OfType t) b in
	      let d = LocalDef (na, c, t) in
		(push_rel d env, d::params, n, impls))
      (env,[],k+1,[]) (List.rev bl)
  in (env, par), impls

let interp_context_evars ?(global_level=false) ?(impl_env=empty_internalization_env) ?(shift=0) env evdref params =
  let int_env,bl = intern_context global_level env impl_env params in
  let x = interp_glob_context_evars env evdref shift bl in
  int_env, x
<|MERGE_RESOLUTION|>--- conflicted
+++ resolved
@@ -977,7 +977,7 @@
     let (decls,_) = decompose_prod_assum typi in
     let rec aux decls args =
       match decls, args with
-      | Context.Rel.Declaration.LocalDef _ :: decls, args -> Constrexpr.RCPatAtom (Loc.ghost,None) :: aux decls args
+      | Context.Rel.Declaration.LocalDef _ :: decls, args -> (CAst.make @@ RCPatAtom None) :: aux decls args
       | _, [] -> [] (* In particular, if there were trailing local defs, they have been inserted *)
       | Context.Rel.Declaration.LocalAssum _ :: decls, a :: args -> a :: aux decls args
       | _ -> assert false in
@@ -991,7 +991,7 @@
      let pl' = insert_local_defs_in_pattern cstr pl in
      let maxargs = Inductiveops.constructor_nalldecls cstr in
      if List.length pl' + List.length args > maxargs then
-       error_wrong_numarg_constructor_loc loc env cstr (Inductiveops.constructor_nrealargs cstr);
+       error_wrong_numarg_constructor ?loc env cstr (Inductiveops.constructor_nrealargs cstr);
      (* Two possibilities: either the args are given with explict
      variables for local definitions, then we give the explicit args
      extended with local defs, so that there is nothing more to be
@@ -1394,15 +1394,9 @@
     | NApp (NRef g,pl) ->
       ensure_kind top loc g;
       let (argscs1,argscs2) = find_remaining_scopes pl args g in
-<<<<<<< HEAD
-      CAst.make ?loc @@ RCPatCstr (g,
-		 List.map2 (fun x -> in_not false loc (x,snd scopes) fullsubst []) argscs1 pl @
-		 List.map (in_pat false scopes) args, [])
-=======
       let pl = List.map2 (fun x -> in_not false loc (x,snd scopes) fullsubst []) argscs1 pl in
       let pl = add_local_defs_and_check_length loc genv g pl args in
-      RCPatCstr (loc, g, pl @ List.map (in_pat false scopes) args, [])
->>>>>>> ce1e1dba
+      CAst.make ?loc @@ RCPatCstr (g, pl @ List.map (in_pat false scopes) args, [])
     | NList (x,y,iter,terminator,lassoc) ->
       if not (List.is_empty args) then user_err ?loc 
         (strbrk "Application of arguments to a recursive notation not supported in patterns.");
@@ -1472,13 +1466,8 @@
 let intern_ind_pattern genv scopes pat =
   let no_not =
     try
-<<<<<<< HEAD
-      drop_notations_pattern (function (IndRef _ | ConstructRef _) -> () | _ -> raise Not_found) scopes pat
+      drop_notations_pattern (function (IndRef _ | ConstructRef _) -> () | _ -> raise Not_found) genv scopes pat
     with InternalizationError(loc,NotAConstructor _) -> error_bad_inductive_type ?loc
-=======
-      drop_notations_pattern (function (IndRef _ | ConstructRef _) -> () | _ -> raise Not_found) genv scopes pat
-    with InternalizationError(loc,NotAConstructor _) -> error_bad_inductive_type loc
->>>>>>> ce1e1dba
   in
   let loc = no_not.CAst.loc in
   match no_not.CAst.v with
